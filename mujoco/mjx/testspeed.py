--- conflicted
+++ resolved
@@ -25,14 +25,10 @@
 import warp as wp
 
 _FUNCTION = flags.DEFINE_enum(
-<<<<<<< HEAD
-  "function", "collision", ["collision"], "the function to run"
-=======
   "function",
   "kinematics",
   [n for n, _ in inspect.getmembers(mjx, inspect.isfunction)],
-  "the function to run",
->>>>>>> 95d89e2e
+  "the function to run"
 )
 _MJCF = flags.DEFINE_string(
   "mjcf", None, "path to model `.xml` or `.mjb`", required=True
@@ -77,13 +73,7 @@
     f"Model nbody: {m.nbody} nv: {m.nv} ngeom: {m.ngeom} is_sparse: {_IS_SPARSE.value}"
   )
   print(f"Rolling out {_NSTEP.value} steps at dt = {m.opt.timestep:.3f}...")
-<<<<<<< HEAD
-  print(dir(mjx))
-  fn = {
-    'collision': mjx.collision
-  }[_FUNCTION.value]
-=======
->>>>>>> 95d89e2e
+
   jit_time, run_time, steps = mjx.benchmark(
     mjx.__dict__[_FUNCTION.value],
     m,
