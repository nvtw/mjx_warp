--- conflicted
+++ resolved
@@ -353,22 +353,6 @@
   wp.launch(qfrc_bias, dim=[d.nworld, m.nv], inputs=[m, d, cfrc])
 
 
-<<<<<<< HEAD
-def solve_m(m: types.Model, d: types.Data, input: wp.array(ndim=2, dtype=wp.float32), output: wp.array(ndim=2, dtype=wp.float32)):
-  """Computes backsubstitution."""
-
-  TILE = m.nv
-
-  @wp.kernel
-  def cholesky(d: types.Data, input: wp.array(ndim=2, dtype=wp.float32), output: wp.array(ndim=2, dtype=wp.float32)):
-    worldid = wp.tid()
-    input_tile = wp.tile_load(input[worldid], shape=TILE)
-    qLD_tile = wp.tile_load(d.qLD[worldid], shape=(TILE, TILE))
-    output_tile = wp.tile_cholesky_solve(qLD_tile, input_tile)
-    wp.tile_store(output[worldid], output_tile)
-
-  wp.launch_tiled(cholesky, dim=(d.nworld), inputs=[d, input, output], block_dim=32)
-=======
 def com_vel(m: types.Model, d: types.Data):
   """Computes cvel, cdof_dot."""
 
@@ -422,4 +406,19 @@
   wp.launch(_root, dim=(d.nworld, 6), inputs=[d])
   for adr, size in zip(m.body_leveladr.numpy()[1:], m.body_levelsize.numpy()[1:]):
     wp.launch(_level, dim=(d.nworld, size), inputs=[m, d, adr])
->>>>>>> 84542f89
+
+
+def solve_m(m: types.Model, d: types.Data, input: wp.array(ndim=2, dtype=wp.float32), output: wp.array(ndim=2, dtype=wp.float32)):
+  """Computes backsubstitution."""
+
+  TILE = m.nv
+
+  @wp.kernel
+  def cholesky(d: types.Data, input: wp.array(ndim=2, dtype=wp.float32), output: wp.array(ndim=2, dtype=wp.float32)):
+    worldid = wp.tid()
+    input_tile = wp.tile_load(input[worldid], shape=TILE)
+    qLD_tile = wp.tile_load(d.qLD[worldid], shape=(TILE, TILE))
+    output_tile = wp.tile_cholesky_solve(qLD_tile, input_tile)
+    wp.tile_store(output[worldid], output_tile)
+
+  wp.launch_tiled(cholesky, dim=(d.nworld), inputs=[d, input, output], block_dim=32)