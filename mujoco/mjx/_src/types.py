import warp as wp

class vec10f(wp.types.vector(length=10, dtype=wp.float32)):
    pass

vec10 = vec10f
array2df = wp.array2d(dtype=wp.float32, ndim=2)

@wp.struct
class Option:
  gravity: wp.vec3
  is_sparse: bool # warp only

@wp.struct
class Model:
  nq: int
  nv: int
  nu: int
  nbody: int
  njnt: int
  ngeom: int
  nsite: int
  nmocap: int
  nM: int
  opt: Option
  qpos0: wp.array(dtype=wp.float32, ndim=1)
  qpos_spring: wp.array(dtype=wp.float32, ndim=1)
  body_tree: wp.array(dtype=wp.int32, ndim=1)   # warp only
  body_treeadr: wp.array(dtype=wp.int32, ndim=1)  # warp only
  qLD_update_tree: wp.array(dtype=wp.vec3i, ndim=1)  # warp only
  qLD_update_treeadr: wp.array(dtype=wp.int32, ndim=1)  # warp only
  qLD_tile: wp.array(dtype=wp.int32, ndim=1)  # warp only
  qLD_tileadr: wp.array(dtype=wp.int32, ndim=1)  # warp only
  qLD_tilesize: wp.array(dtype=wp.int32, ndim=1)  # warp only
  body_dofadr: wp.array(dtype=wp.int32, ndim=1)
  body_dofnum: wp.array(dtype=wp.int32, ndim=1)
  body_jntadr: wp.array(dtype=wp.int32, ndim=1)
  body_jntnum: wp.array(dtype=wp.int32, ndim=1)
  body_parentid: wp.array(dtype=wp.int32, ndim=1)
  body_mocapid: wp.array(dtype=wp.int32, ndim=1)
  body_pos: wp.array(dtype=wp.vec3, ndim=1)
  body_quat: wp.array(dtype=wp.quat, ndim=1)
  body_ipos: wp.array(dtype=wp.vec3, ndim=1)
  body_iquat: wp.array(dtype=wp.quat, ndim=1)
  body_rootid: wp.array(dtype=wp.int32, ndim=1)
  body_inertia: wp.array(dtype=wp.vec3, ndim=1)
  body_mass: wp.array(dtype=wp.float32, ndim=1)
  jnt_bodyid: wp.array(dtype=wp.int32, ndim=1)
  jnt_type: wp.array(dtype=wp.int32, ndim=1)
  jnt_qposadr: wp.array(dtype=wp.int32, ndim=1)
  jnt_dofadr: wp.array(dtype=wp.int32, ndim=1)
  jnt_axis: wp.array(dtype=wp.vec3, ndim=1)
  jnt_pos: wp.array(dtype=wp.vec3, ndim=1)
  jnt_stiffness: wp.array(dtype=wp.float32, ndim=1)
  geom_pos: wp.array(dtype=wp.vec3, ndim=1)
  geom_quat: wp.array(dtype=wp.quat, ndim=1)
  site_pos: wp.array(dtype=wp.vec3, ndim=1)
  site_quat: wp.array(dtype=wp.quat, ndim=1)
  dof_bodyid: wp.array(dtype=wp.int32, ndim=1)
  dof_jntid: wp.array(dtype=wp.int32, ndim=1)
  dof_parentid: wp.array(dtype=wp.int32, ndim=1)
  dof_Madr: wp.array(dtype=wp.int32, ndim=1)
  dof_armature: wp.array(dtype=wp.float32, ndim=1)
  dof_damping: wp.array(dtype=wp.float32, ndim=1)
<<<<<<< HEAD
  opt: Option
  npair: int
  pair_geom1: wp.array(dtype=wp.int32, ndim=1)
  pair_geom2: wp.array(dtype=wp.int32, ndim=1)
  geom_type: wp.array(dtype=wp.int32, ndim=1)
  geom_dataid: wp.array(dtype=wp.int32, ndim=1)
  geom_priority: wp.array(dtype=wp.int32, ndim=1)
  pair_dim: wp.array(dtype=wp.int32, ndim=1)
  geom_condim: wp.array(dtype=wp.int32, ndim=1)
  exclude_signature : wp.array(dtype=wp.int32, ndim=1)
  geom_contype : wp.array(dtype=wp.int32, ndim=1)
  geom_conaffinity : wp.array(dtype=wp.int32, ndim=1)
  body_weldid : wp.array(dtype=wp.int32, ndim=1)
  opt_disableflags : int
  body_geomadr : wp.array(dtype=wp.int32, ndim=1)
  body_geomnum : wp.array(dtype=wp.int32, ndim=1)
  geom_margin: wp.array(dtype=wp.float32, ndim=1)
  geom_gap: wp.array(dtype=wp.float32, ndim=1)
  geom_solmix: wp.array(dtype=wp.float32, ndim=1)
  geom_friction: wp.array(dtype=wp.float32, ndim=1)
  geom_solref: wp.array(dtype=wp.float32, ndim=1)
  geom_solimp: wp.array(dtype=wp.float32, ndim=1)
  pair_margin: wp.array(dtype=wp.float32, ndim=1)
  pair_gap: wp.array(dtype=wp.float32, ndim=1)
  pair_friction: wp.array(dtype=wp.float32, ndim=1)
  pair_solref: wp.array(dtype=wp.float32, ndim=1)
  pair_solreffriction: wp.array(dtype=wp.float32, ndim=1)
  pair_solimp: wp.array(dtype=wp.float32, ndim=1)

=======
>>>>>>> 95d89e2e


@wp.struct
class Data:
  nworld: int
  qpos: wp.array(dtype=wp.float32, ndim=2)
  qvel: wp.array(dtype=wp.float32, ndim=2)
  qfrc_applied: wp.array(dtype=wp.float32, ndim=2)
  mocap_pos: wp.array(dtype=wp.vec3, ndim=2)
  mocap_quat: wp.array(dtype=wp.quat, ndim=2)
  qacc: wp.array(dtype=wp.float32, ndim=2)
  xanchor: wp.array(dtype=wp.vec3, ndim=2)
  xaxis: wp.array(dtype=wp.vec3, ndim=2)
  xmat: wp.array(dtype=wp.mat33, ndim=2)
  xpos: wp.array(dtype=wp.vec3, ndim=2)
  xquat: wp.array(dtype=wp.quat, ndim=2)
  xipos: wp.array(dtype=wp.vec3, ndim=2)
  ximat: wp.array(dtype=wp.mat33, ndim=2)
  subtree_com: wp.array(dtype=wp.vec3, ndim=2)
  geom_xpos: wp.array(dtype=wp.vec3, ndim=2)
  geom_xmat: wp.array(dtype=wp.mat33, ndim=2)
  site_xpos: wp.array(dtype=wp.vec3, ndim=2)
  site_xmat: wp.array(dtype=wp.mat33, ndim=2)
  cinert: wp.array(dtype=vec10, ndim=2)
  cdof: wp.array(dtype=wp.spatial_vector, ndim=2)
  actuator_moment: wp.array(dtype=wp.float32, ndim=3)
  crb: wp.array(dtype=vec10, ndim=2)
  qM: wp.array(dtype=wp.float32, ndim=3)
  qLD: wp.array(dtype=wp.float32, ndim=3)
  qLDiagInv: wp.array(dtype=wp.float32, ndim=2)
  actuator_velocity: wp.array(dtype=wp.float32, ndim=2)
  cvel: wp.array(dtype=wp.spatial_vector, ndim=2)
  cdof_dot: wp.array(dtype=wp.spatial_vector, ndim=2)
  qfrc_bias: wp.array(dtype=wp.float32, ndim=2)
  qfrc_passive: wp.array(dtype=wp.float32, ndim=2)
  qfrc_spring: wp.array(dtype=wp.float32, ndim=2)
  qfrc_damper: wp.array(dtype=wp.float32, ndim=2)
  qfrc_actuator: wp.array(dtype=wp.float32, ndim=2)
  qfrc_smooth: wp.array(dtype=wp.float32, ndim=2)
  qacc_smooth: wp.array(dtype=wp.float32, ndim=2)

  geom_size: wp.array(dtype=wp.vec3, ndim=2)
  geom_mesh_vert: wp.array(dtype=wp.vec3, ndim=2)
  geom_mesh_face: wp.array(dtype=wp.int32, ndim=2)
  geom_mesh_norm: wp.array(dtype=wp.vec3, ndim=2)
  geom_mesh_edge: wp.array(dtype=wp.int32, ndim=2)
  geom_mesh_edge_norm: wp.array(dtype=wp.vec3, ndim=2)
  # https://mujoco.readthedocs.io/en/2.1.3/APIreference.html
  mesh_vertadr: wp.array(dtype=wp.int32, ndim=2)
  mesh_vertnum: wp.array(dtype=wp.int32, ndim=2)

  contact_dim: int
  contact_efc_address: int

  contact_dist: wp.array(dtype=wp.float32, ndim=2)
  contact_pos: wp.array(dtype=wp.vec3, ndim=2)
  contact_frame: wp.array(dtype=wp.mat33, ndim=2)
<|MERGE_RESOLUTION|>--- conflicted
+++ resolved
@@ -62,7 +62,7 @@
   dof_Madr: wp.array(dtype=wp.int32, ndim=1)
   dof_armature: wp.array(dtype=wp.float32, ndim=1)
   dof_damping: wp.array(dtype=wp.float32, ndim=1)
-<<<<<<< HEAD
+
   opt: Option
   npair: int
   pair_geom1: wp.array(dtype=wp.int32, ndim=1)
@@ -91,9 +91,6 @@
   pair_solref: wp.array(dtype=wp.float32, ndim=1)
   pair_solreffriction: wp.array(dtype=wp.float32, ndim=1)
   pair_solimp: wp.array(dtype=wp.float32, ndim=1)
-
-=======
->>>>>>> 95d89e2e
 
 
 @wp.struct
