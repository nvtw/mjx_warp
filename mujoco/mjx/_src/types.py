# Copyright (c) 2025, The Physics-Next Project Developers.
# All rights reserved.
#
# SPDX-License-Identifier: Apache-2.0

import warp as wp


class vec10f(wp.types.vector(length=10, dtype=wp.float32)):
  pass


vec10 = vec10f
array2df = wp.array2d(dtype=wp.float32, ndim=2)


@wp.struct
class Option:
  gravity: wp.vec3
  is_sparse: bool  # warp only


@wp.struct
class Model:
  nq: int
  nv: int
  nu: int
  nbody: int
  njnt: int
  ngeom: int
  nsite: int
  nmocap: int
  nM: int
  opt: Option
  qpos0: wp.array(dtype=wp.float32, ndim=1)
  qpos_spring: wp.array(dtype=wp.float32, ndim=1)
<<<<<<< HEAD
  body_leveladr: wp.array(dtype=wp.int32, ndim=1)  # warp only
  body_levelsize: wp.array(dtype=wp.int32, ndim=1)  # warp only
  body_tree: wp.array(dtype=wp.int32, ndim=1)  # warp only
  qLD_leveladr: wp.array(dtype=wp.int32, ndim=1)  # warp only
  qLD_levelsize: wp.array(dtype=wp.int32, ndim=1)  # warp only
  qLD_sparse_updates: wp.array(dtype=wp.vec3i, ndim=1)  # warp only
  qLD_dense_tilesize: wp.array(dtype=wp.int32, ndim=1)  # warp only
  qLD_dense_tileid: wp.array(dtype=wp.int32, ndim=1)  # warp only
=======
  body_tree: wp.array(dtype=wp.int32, ndim=1)   # warp only
  body_treeadr: wp.array(dtype=wp.int32, ndim=1)  # warp only
  qLD_update_tree: wp.array(dtype=wp.vec3i, ndim=1)  # warp only
  qLD_update_treeadr: wp.array(dtype=wp.int32, ndim=1)  # warp only
  qLD_tile: wp.array(dtype=wp.int32, ndim=1)  # warp only
  qLD_tileadr: wp.array(dtype=wp.int32, ndim=1)  # warp only
  qLD_tilesize: wp.array(dtype=wp.int32, ndim=1)  # warp only
>>>>>>> 95d89e2e
  body_dofadr: wp.array(dtype=wp.int32, ndim=1)
  body_dofnum: wp.array(dtype=wp.int32, ndim=1)
  body_jntadr: wp.array(dtype=wp.int32, ndim=1)
  body_jntnum: wp.array(dtype=wp.int32, ndim=1)
  body_parentid: wp.array(dtype=wp.int32, ndim=1)
  body_mocapid: wp.array(dtype=wp.int32, ndim=1)
  body_pos: wp.array(dtype=wp.vec3, ndim=1)
  body_quat: wp.array(dtype=wp.quat, ndim=1)
  body_ipos: wp.array(dtype=wp.vec3, ndim=1)
  body_iquat: wp.array(dtype=wp.quat, ndim=1)
  body_rootid: wp.array(dtype=wp.int32, ndim=1)
  body_inertia: wp.array(dtype=wp.vec3, ndim=1)
  body_mass: wp.array(dtype=wp.float32, ndim=1)
  jnt_bodyid: wp.array(dtype=wp.int32, ndim=1)
  jnt_type: wp.array(dtype=wp.int32, ndim=1)
  jnt_qposadr: wp.array(dtype=wp.int32, ndim=1)
  jnt_dofadr: wp.array(dtype=wp.int32, ndim=1)
  jnt_axis: wp.array(dtype=wp.vec3, ndim=1)
  jnt_pos: wp.array(dtype=wp.vec3, ndim=1)
  jnt_stiffness: wp.array(dtype=wp.float32, ndim=1)
  geom_pos: wp.array(dtype=wp.vec3, ndim=1)
  geom_quat: wp.array(dtype=wp.quat, ndim=1)
  site_pos: wp.array(dtype=wp.vec3, ndim=1)
  site_quat: wp.array(dtype=wp.quat, ndim=1)
  dof_bodyid: wp.array(dtype=wp.int32, ndim=1)
  dof_jntid: wp.array(dtype=wp.int32, ndim=1)
  dof_parentid: wp.array(dtype=wp.int32, ndim=1)
  dof_Madr: wp.array(dtype=wp.int32, ndim=1)
  dof_armature: wp.array(dtype=wp.float32, ndim=1)
  dof_damping: wp.array(dtype=wp.float32, ndim=1)


@wp.struct
class Data:
  nworld: int
  qpos: wp.array(dtype=wp.float32, ndim=2)
  qvel: wp.array(dtype=wp.float32, ndim=2)
  qfrc_applied: wp.array(dtype=wp.float32, ndim=2)
  mocap_pos: wp.array(dtype=wp.vec3, ndim=2)
  mocap_quat: wp.array(dtype=wp.quat, ndim=2)
  qacc: wp.array(dtype=wp.float32, ndim=2)
  xanchor: wp.array(dtype=wp.vec3, ndim=2)
  xaxis: wp.array(dtype=wp.vec3, ndim=2)
  xmat: wp.array(dtype=wp.mat33, ndim=2)
  xpos: wp.array(dtype=wp.vec3, ndim=2)
  xquat: wp.array(dtype=wp.quat, ndim=2)
  xipos: wp.array(dtype=wp.vec3, ndim=2)
  ximat: wp.array(dtype=wp.mat33, ndim=2)
  subtree_com: wp.array(dtype=wp.vec3, ndim=2)
  geom_xpos: wp.array(dtype=wp.vec3, ndim=2)
  geom_xmat: wp.array(dtype=wp.mat33, ndim=2)
  site_xpos: wp.array(dtype=wp.vec3, ndim=2)
  site_xmat: wp.array(dtype=wp.mat33, ndim=2)
  cinert: wp.array(dtype=vec10, ndim=2)
  cdof: wp.array(dtype=wp.spatial_vector, ndim=2)
  actuator_moment: wp.array(dtype=wp.float32, ndim=3)
  crb: wp.array(dtype=vec10, ndim=2)
  qM: wp.array(dtype=wp.float32, ndim=3)
  qLD: wp.array(dtype=wp.float32, ndim=3)
  qLDiagInv: wp.array(dtype=wp.float32, ndim=2)
  actuator_velocity: wp.array(dtype=wp.float32, ndim=2)
  cvel: wp.array(dtype=wp.spatial_vector, ndim=2)
  cdof_dot: wp.array(dtype=wp.spatial_vector, ndim=2)
  qfrc_bias: wp.array(dtype=wp.float32, ndim=2)
  qfrc_passive: wp.array(dtype=wp.float32, ndim=2)
  qfrc_spring: wp.array(dtype=wp.float32, ndim=2)
  qfrc_damper: wp.array(dtype=wp.float32, ndim=2)
  qfrc_actuator: wp.array(dtype=wp.float32, ndim=2)
  qfrc_smooth: wp.array(dtype=wp.float32, ndim=2)
  qacc_smooth: wp.array(dtype=wp.float32, ndim=2)<|MERGE_RESOLUTION|>--- conflicted
+++ resolved
@@ -34,16 +34,6 @@
   opt: Option
   qpos0: wp.array(dtype=wp.float32, ndim=1)
   qpos_spring: wp.array(dtype=wp.float32, ndim=1)
-<<<<<<< HEAD
-  body_leveladr: wp.array(dtype=wp.int32, ndim=1)  # warp only
-  body_levelsize: wp.array(dtype=wp.int32, ndim=1)  # warp only
-  body_tree: wp.array(dtype=wp.int32, ndim=1)  # warp only
-  qLD_leveladr: wp.array(dtype=wp.int32, ndim=1)  # warp only
-  qLD_levelsize: wp.array(dtype=wp.int32, ndim=1)  # warp only
-  qLD_sparse_updates: wp.array(dtype=wp.vec3i, ndim=1)  # warp only
-  qLD_dense_tilesize: wp.array(dtype=wp.int32, ndim=1)  # warp only
-  qLD_dense_tileid: wp.array(dtype=wp.int32, ndim=1)  # warp only
-=======
   body_tree: wp.array(dtype=wp.int32, ndim=1)   # warp only
   body_treeadr: wp.array(dtype=wp.int32, ndim=1)  # warp only
   qLD_update_tree: wp.array(dtype=wp.vec3i, ndim=1)  # warp only
@@ -51,7 +41,6 @@
   qLD_tile: wp.array(dtype=wp.int32, ndim=1)  # warp only
   qLD_tileadr: wp.array(dtype=wp.int32, ndim=1)  # warp only
   qLD_tilesize: wp.array(dtype=wp.int32, ndim=1)  # warp only
->>>>>>> 95d89e2e
   body_dofadr: wp.array(dtype=wp.int32, ndim=1)
   body_dofnum: wp.array(dtype=wp.int32, ndim=1)
   body_jntadr: wp.array(dtype=wp.int32, ndim=1)
