--- conflicted
+++ resolved
@@ -418,21 +418,12 @@
   d.segment_indices = wp.array(segment_indices_list, dtype=int)
 
   # internal narrowphase tmp arrays
-<<<<<<< HEAD
-  ngroups = types.NUM_GEOM_TYPES
-  d.narrowphase_candidate_worldid = wp.empty(
-    (ngroups, d.ncon * nworld), dtype=wp.int32, ndim=2
-  )
-  d.narrowphase_candidate_geom = wp.empty(
-    (ngroups, d.ncon * nworld), dtype=wp.vec2i, ndim=2
-=======
   ngroups = types.NUM_GEOM_TYPES * types.NUM_GEOM_TYPES
   d.narrowphase_candidate_worldid = wp.empty(
     (ngroups, d.max_num_overlaps_per_world * nworld), dtype=wp.int32, ndim=2
   )
   d.narrowphase_candidate_geom = wp.empty(
     (ngroups, d.max_num_overlaps_per_world * nworld), dtype=wp.vec2i, ndim=2
->>>>>>> 7c3cfe04
   )
   d.narrowphase_candidate_group_count = wp.zeros(ngroups, dtype=wp.int32, ndim=1)
 
@@ -654,11 +645,7 @@
   d.dyn_geom_aabb = wp.zeros((nworld, mjm.ngeom, 2), dtype=wp.vec3)
 
   # internal narrowphase tmp arrays
-<<<<<<< HEAD
-  ngroups = types.NUM_GEOM_TYPES
-=======
   ngroups = types.NUM_GEOM_TYPES * types.NUM_GEOM_TYPES
->>>>>>> 7c3cfe04
   d.narrowphase_candidate_worldid = wp.empty(
     (ngroups, d.max_num_overlaps_per_world * nworld), dtype=wp.int32, ndim=2
   )
