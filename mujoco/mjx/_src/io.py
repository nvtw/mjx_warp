--- conflicted
+++ resolved
@@ -36,10 +36,17 @@
   m.nsite = mjm.nsite
   m.nmocap = mjm.nmocap
   m.nM = mjm.nM
+  m.opt.timestep = mjm.opt.timestep
+  m.opt.tolerance = mjm.opt.tolerance
+  m.opt.ls_tolerance = mjm.opt.ls_tolerance
   m.opt.gravity = wp.vec3(mjm.opt.gravity)
+  m.opt.cone = mjm.opt.cone
+  m.opt.solver = mjm.opt.solver
+  m.opt.iterations = mjm.opt.iterations
+  m.opt.ls_iterations = mjm.opt.ls_iterations
+  m.opt.disableflags = mjm.opt.disableflags
   m.opt.is_sparse = support.is_sparse(mjm)
-  m.opt.timestep = mjm.opt.timestep
-  m.opt.disableflags = mjm.opt.disableflags
+  m.stat.meaninertia = mjm.stat.meaninertia
 
   m.qpos0 = wp.array(mjm.qpos0, dtype=wp.float32, ndim=1)
   m.qpos_spring = wp.array(mjm.qpos_spring, dtype=wp.float32, ndim=1)
@@ -132,18 +139,6 @@
   m.dof_Madr = wp.array(mjm.dof_Madr, dtype=wp.int32, ndim=1)
   m.dof_armature = wp.array(mjm.dof_armature, dtype=wp.float32, ndim=1)
   m.dof_damping = wp.array(mjm.dof_damping, dtype=wp.float32, ndim=1)
-<<<<<<< HEAD
-  m.opt.gravity = wp.vec3(mjm.opt.gravity)
-  m.opt.tolerance = mjm.opt.tolerance
-  m.opt.ls_tolerance = mjm.opt.ls_tolerance
-  m.opt.cone = mjm.opt.cone
-  m.opt.solver = mjm.opt.solver
-  m.opt.iterations = mjm.opt.iterations
-  m.opt.ls_iterations = mjm.opt.ls_iterations
-  m.opt.is_sparse = support.is_sparse(mjm)
-  m.stat.meaninertia = mjm.stat.meaninertia
-=======
->>>>>>> ade9a4bd
 
   return m
 
@@ -151,11 +146,8 @@
 def make_data(mjm: mujoco.MjModel, nworld: int = 1, nefc_maxbatch: int = 512) -> types.Data:
   d = types.Data()
   d.nworld = nworld
-<<<<<<< HEAD
-=======
   d.time = 0.0
 
->>>>>>> ade9a4bd
   qpos0 = np.tile(mjm.qpos0, (nworld, 1))
   d.qpos = wp.array(qpos0, dtype=wp.float32, ndim=2)
   d.qvel = wp.zeros((nworld, mjm.nv), dtype=wp.float32, ndim=2)
@@ -223,16 +215,12 @@
 
 def put_data(mjm: mujoco.MjModel, mjd: mujoco.MjData, nworld: int = 1, nefc_maxbatch: int = 512) -> types.Data:
   d = types.Data()
-<<<<<<< HEAD
-=======
   d.nworld = nworld
   d.time = mjd.time
->>>>>>> ade9a4bd
 
   if nworld * mjd.nefc > nefc_maxbatch:
     raise ValueError("nworld * nefc > nefc_maxbatch")
   
-  d.nworld = nworld
   # TODO(erikfrey): would it be better to tile on the gpu?
   def tile(x):
     return np.tile(x, (nworld,) + (1,) * len(x.shape))
@@ -294,7 +282,6 @@
   d.qfrc_smooth = wp.array(tile(mjd.qfrc_smooth), dtype=wp.float32, ndim=2)
   d.qfrc_constraint = wp.array(tile(mjd.qfrc_constraint), dtype=wp.float32, ndim=2)
   d.qacc_smooth = wp.array(tile(mjd.qacc_smooth), dtype=wp.float32, ndim=2)
-<<<<<<< HEAD
   d.qfrc_constraint = wp.array(tile(mjd.qfrc_constraint), dtype=wp.float32, ndim=2)
 
   nefc = mjd.nefc
@@ -303,7 +290,6 @@
   efc_worldid = np.zeros(nefc_maxbatch, dtype=int)
   world_efcadr = np.zeros(nworld, dtype=int)
   world_efcsize = np.zeros(nworld, dtype=int)
-
 
   for i in range(nworld):
     efc_worldid[i * nefc: (i + 1) * nefc] = i
@@ -327,7 +313,6 @@
   d.efc_worldid = wp.from_numpy(efc_worldid, dtype=wp.int32)
   d.world_efcadr = wp.from_numpy(world_efcadr, dtype=wp.int32)
   d.world_efcsize = wp.from_numpy(world_efcsize, dtype=wp.int32)
-=======
   d.act = wp.array(tile(mjd.act), dtype=wp.float32, ndim=2)
   d.act_dot = wp.array(tile(mjd.act_dot), dtype=wp.float32, ndim=2)
 
@@ -337,6 +322,5 @@
   d.qM_integration = wp.zeros_like(d.qM)
   d.qLD_integration = wp.zeros_like(d.qLD)
   d.qLDiagInv_integration = wp.zeros_like(d.qLDiagInv)
->>>>>>> ade9a4bd
 
   return d