# Copyright 2025 The Physics-Next Project Developers
#
# Licensed under the Apache License, Version 2.0 (the "License");
# you may not use this file except in compliance with the License.
# You may obtain a copy of the License at
#
#     http://www.apache.org/licenses/LICENSE-2.0
#
# Unless required by applicable law or agreed to in writing, software
# distributed under the License is distributed on an "AS IS" BASIS,
# WITHOUT WARRANTIES OR CONDITIONS OF ANY KIND, either express or implied.
# See the License for the specific language governing permissions and
# limitations under the License.
# ==============================================================================

import warp as wp
import mujoco
import numpy as np
import warp as wp

import mujoco

from . import support
from . import types


def put_model(mjm: mujoco.MjModel) -> types.Model:
  m = types.Model()
  m.nq = mjm.nq
  m.nv = mjm.nv
  m.na = mjm.na
  m.nu = mjm.nu
  m.nbody = mjm.nbody
  m.njnt = mjm.njnt
  m.ngeom = mjm.ngeom
  m.nsite = mjm.nsite
  m.neq = mjm.neq
  m.nmocap = mjm.nmocap
  m.nM = mjm.nM
  m.opt.gravity = wp.vec3(mjm.opt.gravity)
  m.opt.is_sparse = support.is_sparse(mjm)
  m.opt.timestep = mjm.opt.timestep
  m.opt.disableflags = mjm.opt.disableflags

  m.qpos0 = wp.array(mjm.qpos0, dtype=wp.float32, ndim=1)
  m.qpos_spring = wp.array(mjm.qpos_spring, dtype=wp.float32, ndim=1)

  # body_tree is BFS ordering of body ids
  # body_treeadr contains starting index of each body tree level
  bodies, body_depth = {}, np.zeros(mjm.nbody, dtype=int) - 1
  for i in range(mjm.nbody):
    body_depth[i] = body_depth[mjm.body_parentid[i]] + 1
    bodies.setdefault(body_depth[i], []).append(i)
  body_tree = np.concatenate([bodies[i] for i in range(len(bodies))])
  tree_off = [0] + [len(bodies[i]) for i in range(len(bodies))]
  body_treeadr = np.cumsum(tree_off)[:-1]

  m.body_tree = wp.array(body_tree, dtype=wp.int32, ndim=1)
  m.body_treeadr = wp.array(body_treeadr, dtype=wp.int32, ndim=1, device="cpu")

  qLD_update_tree = np.empty(shape=(0, 3), dtype=int)
  qLD_update_treeadr = np.empty(shape=(0,), dtype=int)
  qLD_tile = np.empty(shape=(0,), dtype=int)
  qLD_tileadr = np.empty(shape=(0,), dtype=int)
  qLD_tilesize = np.empty(shape=(0,), dtype=int)

  if support.is_sparse(mjm):
    # qLD_update_tree has dof tree ordering of qLD updates for sparse factor m
    # qLD_update_treeadr contains starting index of each dof tree level
    qLD_updates, dof_depth = {}, np.zeros(mjm.nv, dtype=int) - 1
    for k in range(mjm.nv):
      dof_depth[k] = dof_depth[mjm.dof_parentid[k]] + 1
      i = mjm.dof_parentid[k]
      Madr_ki = mjm.dof_Madr[k] + 1
      while i > -1:
        qLD_updates.setdefault(dof_depth[i], []).append((i, k, Madr_ki))
        i = mjm.dof_parentid[i]
        Madr_ki += 1

    # qLD_treeadr contains starting indicies of each level of sparse updates
    qLD_update_tree = np.concatenate([qLD_updates[i] for i in range(len(qLD_updates))])
    tree_off = [0] + [len(qLD_updates[i]) for i in range(len(qLD_updates))]
    qLD_update_treeadr = np.cumsum(tree_off)[:-1]
  else:
    # qLD_tile has the dof id of each tile in qLD for dense factor m
    # qLD_tileadr contains starting index in qLD_tile of each tile group
    # qLD_tilesize has the square tile size of each tile group
    tile_corners = [i for i in range(mjm.nv) if mjm.dof_parentid[i] == -1]
    tiles = {}
    for i in range(len(tile_corners)):
      tile_beg = tile_corners[i]
      tile_end = mjm.nv if i == len(tile_corners) - 1 else tile_corners[i + 1]
      tiles.setdefault(tile_end - tile_beg, []).append(tile_beg)
    qLD_tile = np.concatenate([tiles[sz] for sz in sorted(tiles.keys())])
    tile_off = [0] + [len(tiles[sz]) for sz in sorted(tiles.keys())]
    qLD_tileadr = np.cumsum(tile_off)[:-1]
    qLD_tilesize = np.array(sorted(tiles.keys()))

  m.qLD_update_tree = wp.array(qLD_update_tree, dtype=wp.vec3i, ndim=1)
  m.qLD_update_treeadr = wp.array(
    qLD_update_treeadr, dtype=wp.int32, ndim=1, device="cpu"
  )
  m.qLD_tile = wp.array(qLD_tile, dtype=wp.int32, ndim=1)
  m.qLD_tileadr = wp.array(qLD_tileadr, dtype=wp.int32, ndim=1, device="cpu")
  m.qLD_tilesize = wp.array(qLD_tilesize, dtype=wp.int32, ndim=1, device="cpu")
  m.body_dofadr = wp.array(mjm.body_dofadr, dtype=wp.int32, ndim=1)
  m.body_dofnum = wp.array(mjm.body_dofnum, dtype=wp.int32, ndim=1)
  m.body_jntadr = wp.array(mjm.body_jntadr, dtype=wp.int32, ndim=1)
  m.body_jntnum = wp.array(mjm.body_jntnum, dtype=wp.int32, ndim=1)
  m.body_parentid = wp.array(mjm.body_parentid, dtype=wp.int32, ndim=1)
  m.body_mocapid = wp.array(mjm.body_mocapid, dtype=wp.int32, ndim=1)
  m.body_pos = wp.array(mjm.body_pos, dtype=wp.vec3, ndim=1)
  m.body_quat = wp.array(mjm.body_quat, dtype=wp.quat, ndim=1)
  m.body_ipos = wp.array(mjm.body_ipos, dtype=wp.vec3, ndim=1)
  m.body_iquat = wp.array(mjm.body_iquat, dtype=wp.quat, ndim=1)
  m.body_rootid = wp.array(mjm.body_rootid, dtype=wp.int32, ndim=1)
  m.body_inertia = wp.array(mjm.body_inertia, dtype=wp.vec3, ndim=1)
  m.body_mass = wp.array(mjm.body_mass, dtype=wp.float32, ndim=1)
  m.body_invweight0 = wp.array(mjm.body_invweight0, dtype=wp.float32, ndim=2)
  m.jnt_bodyid = wp.array(mjm.jnt_bodyid, dtype=wp.int32, ndim=1)
  m.jnt_limited = wp.array(mjm.jnt_limited, dtype=wp.int32, ndim=1)
  m.jnt_type = wp.array(mjm.jnt_type, dtype=wp.int32, ndim=1)
  m.jnt_solref = wp.array(mjm.jnt_solref, dtype=wp.float32, ndim=2)
  m.jnt_solimp = wp.array(mjm.jnt_solimp, dtype=wp.float32, ndim=2)
  m.jnt_qposadr = wp.array(mjm.jnt_qposadr, dtype=wp.int32, ndim=1)
  m.jnt_dofadr = wp.array(mjm.jnt_dofadr, dtype=wp.int32, ndim=1)
  m.jnt_axis = wp.array(mjm.jnt_axis, dtype=wp.vec3, ndim=1)
  m.jnt_pos = wp.array(mjm.jnt_pos, dtype=wp.vec3, ndim=1)
  m.jnt_range = wp.array(mjm.jnt_range, dtype=wp.float32, ndim=2)
  m.jnt_margin = wp.array(mjm.jnt_margin, dtype=wp.float32, ndim=1)
  m.jnt_stiffness = wp.array(mjm.jnt_stiffness, dtype=wp.float32, ndim=1)
  m.geom_bodyid = wp.array(mjm.geom_bodyid, dtype=wp.int32, ndim=1)
  m.geom_pos = wp.array(mjm.geom_pos, dtype=wp.vec3, ndim=1)
  m.geom_quat = wp.array(mjm.geom_quat, dtype=wp.quat, ndim=1)
  m.site_bodyid = wp.array(mjm.site_bodyid, dtype=wp.int32, ndim=1)
  m.site_pos = wp.array(mjm.site_pos, dtype=wp.vec3, ndim=1)
  m.site_quat = wp.array(mjm.site_quat, dtype=wp.quat, ndim=1)
  m.dof_bodyid = wp.array(mjm.dof_bodyid, dtype=wp.int32, ndim=1)
  m.dof_jntid = wp.array(mjm.dof_jntid, dtype=wp.int32, ndim=1)
  m.dof_parentid = wp.array(mjm.dof_parentid, dtype=wp.int32, ndim=1)
  m.dof_Madr = wp.array(mjm.dof_Madr, dtype=wp.int32, ndim=1)
  m.dof_solref = wp.array(mjm.dof_solref, dtype=wp.float32, ndim=2)
  m.dof_solimp = wp.array(mjm.dof_solimp, dtype=wp.float32, ndim=2)
  m.dof_frictionloss = wp.array(mjm.dof_frictionloss, dtype=wp.float32, ndim=1)
  m.dof_armature = wp.array(mjm.dof_armature, dtype=wp.float32, ndim=1)
  m.dof_damping = wp.array(mjm.dof_damping, dtype=wp.float32, ndim=1)
  m.dof_invweight0 = wp.array(mjm.dof_invweight0, dtype=wp.float32, ndim=1)
  m.eq_type = wp.array(mjm.eq_type, dtype=wp.int32, ndim=1)
  m.eq_obj1id = wp.array(mjm.eq_obj1id, dtype=wp.int32, ndim=1)
  m.eq_obj2id = wp.array(mjm.eq_obj2id, dtype=wp.int32, ndim=1)
  m.eq_objtype = wp.array(mjm.eq_objtype, dtype=wp.int32, ndim=1)
  m.eq_solref = wp.array(mjm.eq_solref, dtype=wp.float32, ndim=2)
  m.eq_solimp = wp.array(mjm.eq_solimp, dtype=wp.float32, ndim=2)
  m.eq_data = wp.array(mjm.eq_data, dtype=wp.float32, ndim=2)
  m.opt.gravity = wp.vec3(mjm.opt.gravity)
  m.opt.is_sparse = support.is_sparse(mjm)
  m.opt.cone = types.ConeType(mjm.opt.cone)
  m.opt.disableflags = types.DisableBit(mjm.opt.disableflags)
  m.opt.timestep = wp.float32(mjm.opt.timestep)
  m.opt.impratio = wp.float32(mjm.opt.impratio)

  return m


def make_data(mjm: mujoco.MjModel, nworld: int = 1) -> types.Data:
  d = types.Data()
  d.nworld = nworld
<<<<<<< HEAD
  d.ncon = 0
  d.nefc = 0
  d.ne = 0
  d.nf = 0
  d.nl = 0
=======
  d.time = 0.0
>>>>>>> ade9a4bd

  qpos0 = np.tile(mjm.qpos0, (nworld, 1))
  d.qpos = wp.array(qpos0, dtype=wp.float32, ndim=2)
  d.eq_active = wp.array((nworld, mjm.neq), dtype=wp.int32)
  d.qvel = wp.zeros((nworld, mjm.nv), dtype=wp.float32, ndim=2)
  d.qfrc_applied = wp.zeros((nworld, mjm.nv), dtype=wp.float32, ndim=2)
  d.mocap_pos = wp.zeros((nworld, mjm.nmocap), dtype=wp.vec3)
  d.mocap_quat = wp.zeros((nworld, mjm.nmocap), dtype=wp.quat)
  d.qacc = wp.zeros((nworld, mjm.nv), dtype=wp.float32)
  d.xanchor = wp.zeros((nworld, mjm.njnt), dtype=wp.vec3)
  d.xaxis = wp.zeros((nworld, mjm.njnt), dtype=wp.vec3)
  d.xmat = wp.zeros((nworld, mjm.nbody), dtype=wp.mat33)
  d.xpos = wp.zeros((nworld, mjm.nbody), dtype=wp.vec3)
  d.xquat = wp.zeros((nworld, mjm.nbody), dtype=wp.quat)
  d.xipos = wp.zeros((nworld, mjm.nbody), dtype=wp.vec3)
  d.ximat = wp.zeros((nworld, mjm.nbody), dtype=wp.mat33)
  d.subtree_com = wp.zeros((nworld, mjm.nbody), dtype=wp.vec3)
  d.geom_xpos = wp.zeros((nworld, mjm.ngeom), dtype=wp.vec3)
  d.geom_xmat = wp.zeros((nworld, mjm.ngeom), dtype=wp.mat33)
  d.site_xpos = wp.zeros((nworld, mjm.nsite), dtype=wp.vec3)
  d.site_xmat = wp.zeros((nworld, mjm.nsite), dtype=wp.mat33)
  d.cinert = wp.zeros((nworld, mjm.nbody), dtype=types.vec10)
  d.cdof = wp.zeros((nworld, mjm.nv), dtype=wp.spatial_vector)
  d.actuator_moment = wp.zeros((nworld, mjm.nu, mjm.nv), dtype=wp.float32)
  d.crb = wp.zeros((nworld, mjm.nbody), dtype=types.vec10)
  if support.is_sparse(mjm):
    d.qM = wp.zeros((nworld, 1, mjm.nM), dtype=wp.float32)
    d.qLD = wp.zeros((nworld, 1, mjm.nM), dtype=wp.float32)
  else:
    d.qM = wp.zeros((nworld, mjm.nv, mjm.nv), dtype=wp.float32)
    d.qLD = wp.zeros((nworld, mjm.nv, mjm.nv), dtype=wp.float32)
  d.act_dot = wp.zeros((nworld, mjm.na), dtype=wp.float32)
  d.act = wp.zeros((nworld, mjm.na), dtype=wp.float32)
  d.qLDiagInv = wp.zeros((nworld, mjm.nv), dtype=wp.float32)
  d.actuator_velocity = wp.zeros((nworld, mjm.nu), dtype=wp.float32)
  d.cvel = wp.zeros((nworld, mjm.nbody), dtype=wp.spatial_vector)
  d.cdof_dot = wp.zeros((nworld, mjm.nv), dtype=wp.spatial_vector)
  d.qfrc_bias = wp.zeros((nworld, mjm.nv), dtype=wp.float32)
  d.contact = types.Contact()
  d.contact.dist = wp.zeros((nworld, mjm.ncon), dtype=wp.float32)
  d.contact.pos = wp.zeros((nworld, mjm.ncon), dtype=wp.vec3f)
  d.contact.frame = wp.zeros((nworld, mjm.ncon, 9), dtype=wp.float32)
  d.contact.includemargin = wp.zeros((nworld, mjm.ncon), dtype=wp.float32)
  d.contact.friction = wp.zeros((nworld, mjm.ncon, 5), dtype=wp.float32)
  d.contact.solref = wp.zeros((nworld, mjm.ncon, types.NREF), dtype=wp.float32)
  d.contact.solreffriction = wp.zeros((nworld, mjm.ncon, types.NREF), dtype=wp.float32)
  d.contact.solimp = wp.zeros((nworld, mjm.ncon, types.NIMP), dtype=wp.float32)
  d.contact.dim = wp.zeros((nworld, mjm.ncon), dtype=wp.int32)
  d.contact.geom1 = wp.zeros((nworld, mjm.ncon), dtype=wp.int32)
  d.contact.geom2 = wp.zeros((nworld, mjm.ncon), dtype=wp.int32)
  d.contact.geom = wp.zeros((nworld, mjm.ncon, 2), dtype=wp.int32)
  d.contact.efc_address = wp.zeros((nworld, mjm.ncon), dtype=wp.int32)
  d.efc_J = wp.zeros((nworld, d.nefc, mjm.nv), dtype=wp.float32)
  d.efc_pos = wp.zeros((nworld, d.nefc), dtype=wp.float32)
  d.efc_margin = wp.zeros((nworld, d.nefc), dtype=wp.float32)
  d.efc_frictionloss = wp.zeros((nworld, d.nefc), dtype=wp.float32)
  d.efc_D = wp.zeros((nworld, d.nefc), dtype=wp.float32)
  d.efc_aref = wp.zeros((nworld, d.nefc), dtype=wp.float32)
  d.qfrc_passive = wp.zeros((nworld, mjm.nv), dtype=wp.float32)
  d.qfrc_spring = wp.zeros((nworld, mjm.nv), dtype=wp.float32)
  d.qfrc_damper = wp.zeros((nworld, mjm.nv), dtype=wp.float32)
  d.qfrc_actuator = wp.zeros((nworld, mjm.nv), dtype=wp.float32)
  d.qfrc_smooth = wp.zeros((nworld, mjm.nv), dtype=wp.float32)
  d.qfrc_constraint = wp.zeros((nworld, mjm.nv), dtype=wp.float32)
  d.qacc_smooth = wp.zeros((nworld, mjm.nv), dtype=wp.float32)

  # internal tmp arrays
  d.qfrc_integration = wp.zeros((nworld, mjm.nv), dtype=wp.float32)
  d.qacc_integration = wp.zeros((nworld, mjm.nv), dtype=wp.float32)
  d.qM_integration = wp.zeros_like(d.qM)
  d.qLD_integration = wp.zeros_like(d.qLD)
  d.qLDiagInv_integration = wp.zeros_like(d.qLDiagInv)

  return d


def put_data(mjm: mujoco.MjModel, mjd: mujoco.MjData, nworld: int = 1) -> types.Data:
  d = types.Data()
  d.nworld = nworld
<<<<<<< HEAD
  d.ncon = mjd.ncon
  d.ne = mjd.ne
  d.nf = mjd.nf
  d.nl = mjd.nl
  d.nefc = mjd.nefc
=======
  d.time = mjd.time
>>>>>>> ade9a4bd

  # TODO(erikfrey): would it be better to tile on the gpu?
  def tile(x):
    return np.tile(x, (nworld,) + (1,) * len(x.shape))

  if support.is_sparse(mjm):
    qM = np.expand_dims(mjd.qM, axis=0)
    qLD = np.expand_dims(mjd.qLD, axis=0)
  else:
    qM = np.zeros((mjm.nv, mjm.nv))
    mujoco.mj_fullM(mjm, qM, mjd.qM)
    qLD = np.linalg.cholesky(qM)

  # TODO(taylorhowell): sparse actuator_moment
  actuator_moment = np.zeros((mjm.nu, mjm.nv))
  mujoco.mju_sparse2dense(
    actuator_moment,
    mjd.actuator_moment,
    mjd.moment_rownnz,
    mjd.moment_rowadr,
    mjd.moment_colind,
  )

  d.qpos = wp.array(tile(mjd.qpos), dtype=wp.float32, ndim=2)
  d.eq_active = wp.array(tile(mjd.eq_active), dtype=wp.int32, ndim=2)
  d.qvel = wp.array(tile(mjd.qvel), dtype=wp.float32, ndim=2)
  d.qfrc_applied = wp.array(tile(mjd.qfrc_applied), dtype=wp.float32, ndim=2)
  d.mocap_pos = wp.array(tile(mjd.mocap_pos), dtype=wp.vec3, ndim=2)
  d.mocap_quat = wp.array(tile(mjd.mocap_quat), dtype=wp.quat, ndim=2)
  d.qacc = wp.array(tile(mjd.qacc), dtype=wp.float32, ndim=2)
  d.xanchor = wp.array(tile(mjd.xanchor), dtype=wp.vec3, ndim=2)
  d.xaxis = wp.array(tile(mjd.xaxis), dtype=wp.vec3, ndim=2)
  d.xmat = wp.array(tile(mjd.xmat), dtype=wp.mat33, ndim=2)
  d.xpos = wp.array(tile(mjd.xpos), dtype=wp.vec3, ndim=2)
  d.xquat = wp.array(tile(mjd.xquat), dtype=wp.quat, ndim=2)
  d.xipos = wp.array(tile(mjd.xipos), dtype=wp.vec3, ndim=2)
  d.ximat = wp.array(tile(mjd.ximat), dtype=wp.mat33, ndim=2)
  d.subtree_com = wp.array(tile(mjd.subtree_com), dtype=wp.vec3, ndim=2)
  d.geom_xpos = wp.array(tile(mjd.geom_xpos), dtype=wp.vec3, ndim=2)
  d.geom_xmat = wp.array(tile(mjd.geom_xmat), dtype=wp.mat33, ndim=2)
  d.site_xpos = wp.array(tile(mjd.site_xpos), dtype=wp.vec3, ndim=2)
  d.site_xmat = wp.array(tile(mjd.site_xmat), dtype=wp.mat33, ndim=2)
  d.cinert = wp.array(tile(mjd.cinert), dtype=types.vec10, ndim=2)
  d.cdof = wp.array(tile(mjd.cdof), dtype=wp.spatial_vector, ndim=2)
  d.actuator_moment = wp.array(tile(actuator_moment), dtype=wp.float32, ndim=3)
  d.crb = wp.array(tile(mjd.crb), dtype=types.vec10, ndim=2)
  d.qM = wp.array(tile(qM), dtype=wp.float32, ndim=3)
  d.qLD = wp.array(tile(qLD), dtype=wp.float32, ndim=3)
  d.qLDiagInv = wp.array(tile(mjd.qLDiagInv), dtype=wp.float32, ndim=2)
  d.actuator_velocity = wp.array(tile(mjd.actuator_velocity), dtype=wp.float32, ndim=2)
  d.cvel = wp.array(tile(mjd.cvel), dtype=wp.spatial_vector, ndim=2)
  d.cdof_dot = wp.array(tile(mjd.cdof_dot), dtype=wp.spatial_vector, ndim=2)
  d.qfrc_bias = wp.array(tile(mjd.qfrc_bias), dtype=wp.float32, ndim=2)
  d.qfrc_passive = wp.array(tile(mjd.qfrc_passive), dtype=wp.float32, ndim=2)
  d.qfrc_spring = wp.array(tile(mjd.qfrc_spring), dtype=wp.float32, ndim=2)
  d.qfrc_damper = wp.array(tile(mjd.qfrc_damper), dtype=wp.float32, ndim=2)
  d.qfrc_actuator = wp.array(tile(mjd.qfrc_actuator), dtype=wp.float32, ndim=2)
  d.qfrc_smooth = wp.array(tile(mjd.qfrc_smooth), dtype=wp.float32, ndim=2)
  d.qfrc_constraint = wp.array(tile(mjd.qfrc_constraint), dtype=wp.float32, ndim=2)
  d.qacc_smooth = wp.array(tile(mjd.qacc_smooth), dtype=wp.float32, ndim=2)
<<<<<<< HEAD
  d.contact.dist = wp.array(tile(mjd.contact.dist), dtype=wp.float32, ndim=2)
  d.contact.pos = wp.array(tile(mjd.contact.pos), dtype=wp.vec3f, ndim=2)
  d.contact.frame = wp.array(tile(mjd.contact.frame), dtype=wp.mat33f, ndim=2)
  d.contact.includemargin = wp.array(tile(mjd.contact.includemargin), dtype=wp.float32, ndim=2)
  d.contact.friction = wp.array(tile(mjd.contact.friction), dtype=wp.float32, ndim=3)
  d.contact.solref = wp.array(tile(mjd.contact.solref), dtype=wp.float32, ndim=3)
  d.contact.solreffriction = wp.array(tile(mjd.contact.solreffriction), dtype=wp.float32, ndim=3)
  d.contact.solimp = wp.array(tile(mjd.contact.solimp), dtype=wp.float32, ndim=3)
  d.contact.dim = wp.array(tile(mjd.contact.dim), dtype=wp.int32, ndim=2)
  d.contact.geom = wp.array(tile(mjd.contact.geom), dtype=wp.int32, ndim=3)
  d.contact.efc_address = wp.array(tile(mjd.contact.efc_address), dtype=wp.int32, ndim=2)
  d.efc_J = wp.zeros((nworld, mjd.nefc, mjm.nv), dtype=wp.float32)
  d.efc_pos = wp.zeros((nworld, mjd.nefc), dtype=wp.float32)
  d.efc_margin = wp.zeros((nworld, mjd.nefc), dtype=wp.float32)
  d.efc_frictionloss = wp.zeros((nworld, mjd.nefc), dtype=wp.float32)
  d.efc_D = wp.zeros((nworld, mjd.nefc), dtype=wp.float32)
  d.efc_aref = wp.zeros((nworld, mjd.nefc), dtype=wp.float32)
=======
  d.act = wp.array(tile(mjd.act), dtype=wp.float32, ndim=2)
  d.act_dot = wp.array(tile(mjd.act_dot), dtype=wp.float32, ndim=2)

  # internal tmp arrays
  d.qfrc_integration = wp.zeros((nworld, mjm.nv), dtype=wp.float32)
  d.qacc_integration = wp.zeros((nworld, mjm.nv), dtype=wp.float32)
  d.qM_integration = wp.zeros_like(d.qM)
  d.qLD_integration = wp.zeros_like(d.qLD)
  d.qLDiagInv_integration = wp.zeros_like(d.qLDiagInv)
>>>>>>> ade9a4bd

  return d<|MERGE_RESOLUTION|>--- conflicted
+++ resolved
@@ -155,7 +155,7 @@
   m.opt.gravity = wp.vec3(mjm.opt.gravity)
   m.opt.is_sparse = support.is_sparse(mjm)
   m.opt.cone = types.ConeType(mjm.opt.cone)
-  m.opt.disableflags = types.DisableBit(mjm.opt.disableflags)
+  m.opt.disableflags = mjm.opt.disableflags
   m.opt.timestep = wp.float32(mjm.opt.timestep)
   m.opt.impratio = wp.float32(mjm.opt.impratio)
 
@@ -165,15 +165,12 @@
 def make_data(mjm: mujoco.MjModel, nworld: int = 1) -> types.Data:
   d = types.Data()
   d.nworld = nworld
-<<<<<<< HEAD
   d.ncon = 0
   d.nefc = 0
   d.ne = 0
   d.nf = 0
   d.nl = 0
-=======
   d.time = 0.0
->>>>>>> ade9a4bd
 
   qpos0 = np.tile(mjm.qpos0, (nworld, 1))
   d.qpos = wp.array(qpos0, dtype=wp.float32, ndim=2)
@@ -253,15 +250,12 @@
 def put_data(mjm: mujoco.MjModel, mjd: mujoco.MjData, nworld: int = 1) -> types.Data:
   d = types.Data()
   d.nworld = nworld
-<<<<<<< HEAD
   d.ncon = mjd.ncon
   d.ne = mjd.ne
   d.nf = mjd.nf
   d.nl = mjd.nl
   d.nefc = mjd.nefc
-=======
   d.time = mjd.time
->>>>>>> ade9a4bd
 
   # TODO(erikfrey): would it be better to tile on the gpu?
   def tile(x):
@@ -322,7 +316,8 @@
   d.qfrc_smooth = wp.array(tile(mjd.qfrc_smooth), dtype=wp.float32, ndim=2)
   d.qfrc_constraint = wp.array(tile(mjd.qfrc_constraint), dtype=wp.float32, ndim=2)
   d.qacc_smooth = wp.array(tile(mjd.qacc_smooth), dtype=wp.float32, ndim=2)
-<<<<<<< HEAD
+  d.act = wp.array(tile(mjd.act), dtype=wp.float32, ndim=2)
+  d.act_dot = wp.array(tile(mjd.act_dot), dtype=wp.float32, ndim=2)
   d.contact.dist = wp.array(tile(mjd.contact.dist), dtype=wp.float32, ndim=2)
   d.contact.pos = wp.array(tile(mjd.contact.pos), dtype=wp.vec3f, ndim=2)
   d.contact.frame = wp.array(tile(mjd.contact.frame), dtype=wp.mat33f, ndim=2)
@@ -340,9 +335,6 @@
   d.efc_frictionloss = wp.zeros((nworld, mjd.nefc), dtype=wp.float32)
   d.efc_D = wp.zeros((nworld, mjd.nefc), dtype=wp.float32)
   d.efc_aref = wp.zeros((nworld, mjd.nefc), dtype=wp.float32)
-=======
-  d.act = wp.array(tile(mjd.act), dtype=wp.float32, ndim=2)
-  d.act_dot = wp.array(tile(mjd.act_dot), dtype=wp.float32, ndim=2)
 
   # internal tmp arrays
   d.qfrc_integration = wp.zeros((nworld, mjm.nv), dtype=wp.float32)
@@ -350,6 +342,5 @@
   d.qM_integration = wp.zeros_like(d.qM)
   d.qLD_integration = wp.zeros_like(d.qLD)
   d.qLDiagInv_integration = wp.zeros_like(d.qLDiagInv)
->>>>>>> ade9a4bd
 
   return d