# Copyright 2025 The Physics-Next Project Developers
#
# Licensed under the Apache License, Version 2.0 (the "License");
# you may not use this file except in compliance with the License.
# You may obtain a copy of the License at
#
#     http://www.apache.org/licenses/LICENSE-2.0
#
# Unless required by applicable law or agreed to in writing, software
# distributed under the License is distributed on an "AS IS" BASIS,
# WITHOUT WARRANTIES OR CONDITIONS OF ANY KIND, either express or implied.
# See the License for the specific language governing permissions and
# limitations under the License.
# ==============================================================================

import warp as wp

from .types import Model
from .types import Data
from .types import Contact
from .types import GeomType
from .types import MJ_MINVAL
from .types import MJ_NREF
from .types import MJ_NIMP
from .types import array2df
from .types import array3df
from .types import NUM_GEOM_TYPES
from .collision_functions import plane_sphere
from .collision_functions import plane_capsule
from .collision_functions import plane_ellipsoid
from .collision_functions import plane_cylinder
from .collision_functions import plane_convex
from .collision_functions import hfield_sphere
from .collision_functions import hfield_capsule
from .collision_functions import hfield_convex
from .collision_functions import sphere_sphere
from .collision_functions import sphere_capsule
from .collision_functions import sphere_cylinder
from .collision_functions import sphere_ellipsoid
from .collision_functions import sphere_convex
from .collision_functions import capsule_capsule
from .collision_functions import capsule_convex
from .collision_functions import capsule_ellipsoid
from .collision_functions import capsule_cylinder
from .collision_functions import capsule_convex
from .collision_functions import ellipsoid_ellipsoid
from .collision_functions import ellipsoid_cylinder
from .collision_functions import cylinder_cylinder
from .collision_functions import box_box
from .collision_functions import convex_convex
from .support import where


@wp.func
def group_key(type1: wp.int32, type2: wp.int32)-> wp.int32:
  return type1 + type2 * NUM_GEOM_TYPES

# same order as in MJX - collision function and group key.
_COLLISION_FUNCS = [
  (plane_sphere, group_key(GeomType.PLANE.value, GeomType.SPHERE.value)),
  (plane_capsule, group_key(GeomType.PLANE.value, GeomType.CAPSULE.value)),
  (plane_convex, group_key(GeomType.PLANE.value, GeomType.BOX.value)),
  (plane_ellipsoid, group_key(GeomType.PLANE.value, GeomType.ELLIPSOID.value)),
  (plane_cylinder, group_key(GeomType.PLANE.value, GeomType.CYLINDER.value)),
  (plane_convex, group_key(GeomType.PLANE.value, GeomType.MESH.value)),
  (hfield_sphere, group_key(GeomType.HFIELD.value, GeomType.SPHERE.value)),
  (hfield_capsule, group_key(GeomType.HFIELD.value, GeomType.CAPSULE.value)),
  (hfield_convex, group_key(GeomType.HFIELD.value, GeomType.BOX.value)),
  (hfield_convex, group_key(GeomType.HFIELD.value, GeomType.MESH.value)),
  (sphere_sphere, group_key(GeomType.SPHERE.value, GeomType.SPHERE.value)),
  (sphere_capsule, group_key(GeomType.SPHERE.value, GeomType.CAPSULE.value)),
  (sphere_cylinder, group_key(GeomType.SPHERE.value, GeomType.CYLINDER.value)),
  (sphere_ellipsoid, group_key(GeomType.SPHERE.value, GeomType.ELLIPSOID.value)),
  (sphere_convex, group_key(GeomType.SPHERE.value, GeomType.BOX.value)),
  (sphere_convex, group_key(GeomType.SPHERE.value, GeomType.MESH.value)),
  (capsule_capsule, group_key(GeomType.CAPSULE.value, GeomType.CAPSULE.value)),
  (capsule_convex, group_key(GeomType.CAPSULE.value, GeomType.BOX.value)),
  (capsule_ellipsoid, group_key(GeomType.CAPSULE.value, GeomType.ELLIPSOID.value)),
  (capsule_cylinder, group_key(GeomType.CAPSULE.value, GeomType.CYLINDER.value)),
  (capsule_convex, group_key(GeomType.CAPSULE.value, GeomType.MESH.value)),
  (ellipsoid_ellipsoid, group_key(GeomType.ELLIPSOID.value, GeomType.ELLIPSOID.value)),
  (ellipsoid_cylinder, group_key(GeomType.ELLIPSOID.value, GeomType.CYLINDER.value)),
  (cylinder_cylinder, group_key(GeomType.CYLINDER.value, GeomType.CYLINDER.value)),
  (box_box, group_key(GeomType.BOX.value, GeomType.BOX.value)),
  (convex_convex, group_key(GeomType.BOX.value, GeomType.MESH.value)),
  (convex_convex, group_key(GeomType.MESH.value, GeomType.MESH.value)),
]

#####################################################################################
# BROADPHASE
#####################################################################################
# old kernel for aabb calculation - not sure if this is correct
# @wp.func
# def transform_aabb(
#   aabb: wp.types.matrix(shape=(2, 3), dtype=wp.float32),
#   pos: wp.vec3,
#   rot: wp.mat33,
# ) -> wp.types.matrix(shape=(2, 3), dtype=wp.float32):
#   # Extract center and extents from AABB
#   center = aabb[0]
#   extents = aabb[1]

#   absRot = rot
#   absRot[0, 0] = wp.abs(rot[0, 0])
#   absRot[0, 1] = wp.abs(rot[0, 1])
#   absRot[0, 2] = wp.abs(rot[0, 2])
#   absRot[1, 0] = wp.abs(rot[1, 0])
#   absRot[1, 1] = wp.abs(rot[1, 1])
#   absRot[1, 2] = wp.abs(rot[1, 2])
#   absRot[2, 0] = wp.abs(rot[2, 0])
#   absRot[2, 1] = wp.abs(rot[2, 1])
#   absRot[2, 2] = wp.abs(rot[2, 2])
#   world_extents = extents * absRot

#   # Transform center
#   new_center = rot @ center + pos

#   # Return new AABB as matrix with center and full size
#   result = BoxType()
#   result[0] = wp.vec3(new_center.x, new_center.y, new_center.z)
#   result[1] = wp.vec3(world_extents.x, world_extents.y, world_extents.z)
#   return result

# use this kernel to get the AAMM for each body
@wp.kernel
def get_dyn_body_aamm(
    body_geomnum: wp.array(dtype=int),
    body_geomadr: wp.array(dtype=int),
    geom_margin: wp.array(dtype=float),
    geom_xpos: wp.array(dtype=wp.vec3, ndim=2),
    geom_rbound: wp.array(dtype=float),
    dyn_body_aamm: wp.array(dtype=wp.vec3, ndim=3),
):
    env_id, bid = wp.tid()    

<<<<<<< HEAD
    #bid = tid % nbody
    #env_id = tid // nbody
    model_id = env_id % nmodel # is this line correct?

=======
>>>>>>> 4b1211fe
    # Initialize AAMM with extreme values
    aamm_min = wp.vec3(1000000000.0, 1000000000.0, 1000000000.0)
    aamm_max = wp.vec3(-1000000000.0, -1000000000.0, -1000000000.0)

    # Iterate over all geometries associated with the body
    for i in range(body_geomnum[bid]):
        g = body_geomadr[bid] + i

        for j in range(3):
            pos = geom_xpos[env_id, g][j]
            rbound = geom_rbound[g]
            margin = geom_margin[g]

            min_val = pos - rbound - margin
            max_val = pos + rbound + margin           

            aamm_min[j] = wp.min(aamm_min[j], min_val)
            aamm_max[j] = wp.max(aamm_max[j], max_val)


    # Write results to output
    dyn_body_aamm[env_id, bid, 0] = aamm_min
    dyn_body_aamm[env_id, bid, 1] = aamm_max


@wp.kernel
def init_kernel(
    contact: Contact,
):
    world_id, contact_id = wp.tid()    

    contact.dist[world_id, contact_id] = 1e12
    contact.pos[world_id, contact_id ] = wp.vec3(0.0)
    contact.frame[world_id, contact_id] = wp.mat33f(0.0)
    contact.geom[world_id, contact_id, 0] = -1
    contact.geom[world_id, contact_id, 1] = -1
    contact.includemargin[world_id, contact_id] = 0.0
    contact.solref[world_id, contact_id, 0] = 0.02
    contact.solref[world_id, contact_id, 1] = 1.0
    contact.solimp[world_id, contact_id, 0] = 0.9
    contact.solimp[world_id, contact_id, 1] = 0.95
    contact.solimp[world_id, contact_id, 2] = 0.001
    contact.solimp[world_id, contact_id, 3] = 0.5
    contact.solimp[world_id, contact_id, 4] = 2.0
    contact.friction[world_id, contact_id, 0] = 1.0
    contact.friction[world_id, contact_id, 1] = 1.0
    contact.friction[world_id, contact_id, 2] = 0.005
    contact.friction[world_id, contact_id, 3] = 0.0001
    contact.friction[world_id, contact_id, 4] = 0.0001
    contact.solreffriction[world_id, contact_id, 0] = 0.0
    contact.solreffriction[world_id, contact_id, 1] = 0.0


@wp.func
def overlap(
  world_id: int,  
  a: int,
  b: int,
  boxes: wp.array(dtype=wp.vec3, ndim=3),
) -> bool:
  # Extract centers and sizes
  a_center = boxes[world_id, a, 0]
  a_size = boxes[world_id, a, 1]
  b_center = boxes[world_id, b, 0]
  b_size = boxes[world_id, b, 1]

  # Calculate min/max from center and size
  a_min = a_center - 0.5 * a_size
  a_max = a_center + 0.5 * a_size
  b_min = b_center - 0.5 * b_size
  b_max = b_center + 0.5 * b_size

  return not (
    a_min.x > b_max.x
    or b_min.x > a_max.x
    or a_min.y > b_max.y
    or b_min.y > a_max.y
    or a_min.z > b_max.z
    or b_min.z > a_max.z
  )

@wp.kernel
def broad_phase_project_boxes_onto_sweep_direction_kernel(
  boxes: wp.array(dtype=wp.vec3, ndim=3),
  data_start: wp.array(dtype=wp.float32, ndim=2),
  data_end: wp.array(dtype=wp.float32, ndim=2),
  data_indexer: wp.array(dtype=wp.int32, ndim=2),
  direction: wp.vec3,
  abs_dir: wp.vec3,
  result_count: wp.array(dtype=wp.int32, ndim=1),
):
  worldId, i = wp.tid()

  # box = boxes[worldId, i]
  # box = transform_aabb(box, box_translations[worldId, i], box_rotations[worldId, i])
  box_center = boxes[worldId, i, 0]
  box_size = boxes[worldId, i, 1]
  center = wp.dot(direction, box_center)
  d = wp.dot(box_size, abs_dir)
  f = center - d

  # Store results in the data arrays
  data_start[worldId, i] = f
  data_end[worldId, i] = center + d
  data_indexer[worldId, i] = i

  if i == 0:
    result_count[worldId] = 0  # Initialize result count to 0


@wp.kernel
def reorder_bounding_boxes_kernel(
  boxes: wp.array(dtype=wp.vec3, ndim=3),
  boxes_sorted: wp.array(dtype=wp.vec3, ndim=3),
  data_indexer: wp.array(dtype=wp.int32, ndim=2),
):
  worldId, i = wp.tid()

  # Get the index from the data indexer
  mapped = data_indexer[worldId, i]

  # Get the box from the original boxes array
  box_min = boxes[worldId, mapped, 0]
  box_max = boxes[worldId, mapped, 1]
  # box = transform_aabb(
  #   box, box_translations[worldId, mapped], box_rotations[worldId, mapped]
  # )

  # Reorder the box into the sorted array
  boxes_sorted[worldId, i, 0] = box_min
  boxes_sorted[worldId, i, 1] = box_max

@wp.func
def find_first_greater_than(
  worldId: int,
  starts: wp.array(dtype=wp.float32, ndim=2),
  value: wp.float32,
  low: int,
  high: int,
) -> int:
  while low < high:
    mid = (low + high) >> 1
    if starts[worldId, mid] > value:
      high = mid
    else:
      low = mid + 1
  return low

@wp.kernel
def broad_phase_sweep_and_prune_prepare_kernel(
  num_boxes_per_world: int,
  data_start: wp.array(dtype=wp.float32, ndim=2),
  data_end: wp.array(dtype=wp.float32, ndim=2),
  indexer: wp.array(dtype=wp.int32, ndim=2),
  cumulative_sum: wp.array(dtype=wp.int32, ndim=2),
):
  worldId, i = wp.tid()  # Get the thread ID

  # Get the index of the current bounding box
  idx1 = indexer[worldId, i]

  end = data_end[worldId, idx1]
  limit = find_first_greater_than(worldId, data_start, end, i + 1, num_boxes_per_world)
  limit = wp.min(num_boxes_per_world - 1, limit)

  # Calculate the range of boxes for the sweep and prune process
  count = limit - i

  # Store the cumulative sum for the current box
  cumulative_sum[worldId, i] = count

@wp.func
def find_right_most_index_int(
  starts: wp.array(dtype=wp.int32, ndim=1), value: wp.int32, low: int, high: int
) -> int:
  while low < high:
    mid = (low + high) >> 1
    if starts[mid] > value:
      high = mid
    else:
      low = mid + 1
  return high

@wp.func
def find_indices(
  id: int, cumulative_sum: wp.array(dtype=wp.int32, ndim=1), length: int
) -> wp.vec2i:
  # Perform binary search to find the right most index
  i = find_right_most_index_int(cumulative_sum, id, 0, length)

  # Get the baseId, and compute the offset and j
  if i > 0:
    base_id = cumulative_sum[i - 1]
  else:
    base_id = 0
  offset = id - base_id
  j = i + offset + 1

  return wp.vec2i(i, j)

@wp.kernel
def broad_phase_sweep_and_prune_kernel(
  num_threads: int,
  length: int,
  num_boxes_per_world: int,
  max_num_overlaps_per_world: int,
  cumulative_sum: wp.array(dtype=wp.int32, ndim=1),
  data_indexer: wp.array(dtype=wp.int32, ndim=2),
  data_result: wp.array(dtype=wp.vec2i, ndim=2),
  result_count: wp.array(dtype=wp.int32, ndim=1),
  boxes_sorted: wp.array(dtype=wp.vec3, ndim=3),

  # The following are used to filter the broadphase pairs
  #filter_parent: bool,
  nexclude: int,
  body_parentid: wp.array(dtype=int),
  body_weldid: wp.array(dtype=int),
  body_contype: wp.array(dtype=int),
  body_conaffinity: wp.array(dtype=int),
  #body_has_plane: wp.array(dtype=bool),
  exclude_signature: wp.array(dtype=int),
):
  threadId = wp.tid()  # Get thread ID
  if length > 0:
    total_num_work_packages = cumulative_sum[length - 1]
  else:
    total_num_work_packages = 0

  while threadId < total_num_work_packages:
    # Get indices for current and next box pair
    ij = find_indices(threadId, cumulative_sum, length)
    i = ij.x
    j = ij.y

    worldId = i // num_boxes_per_world
    i = i % num_boxes_per_world

    # world_id_j = j // num_boxes_per_world
    j = j % num_boxes_per_world

    # assert worldId == world_id_j, "Only boxes in the same world can be compared"
    # TODO: Remove print if debugging is done
    # if worldId != world_id_j:
    #     print("Only boxes in the same world can be compared")

    idx1 = data_indexer[worldId, i]

    # box1 = boxes_sorted[worldId, i]

    idx2 = data_indexer[worldId, j]

    body1 = wp.min(idx1, idx2)
    body2 = wp.max(idx1, idx2)

    # Collision filtering start
    if (body_contype[body1] == 0 and body_conaffinity[body1] == 0) or (
        body_contype[body2] == 0 and body_conaffinity[body2] == 0
    ):
        continue

    signature = (body1 << 16) + body2
    filtered = bool(False)
    for i in range(nexclude):
        if exclude_signature[i] == signature:
            filtered = True
            break
        
    if filtered:
        continue

    w1 = body_weldid[body1]
    w2 = body_weldid[body2]
    if w1 == w2:
        continue

    # Filter parent not supported yet
    # w1_p = body_weldid[body_parentid[w1]]
    # w2_p = body_weldid[body_parentid[w2]]
    # if filter_parent and w1 != 0 and w2 != 0 and (w1 == w2_p or w2 == w1_p):
    #     continue
    # Collision filtering end

    # Check if the boxes overlap
    if body1 != body2 and overlap(worldId, i, j, boxes_sorted):
      
      #if not (body_has_plane[body1] or body_has_plane[body2]):
      #  return
      
      pair = wp.vec2i(body1, body2)

      id = wp.atomic_add(result_count, worldId, 1)

      if id < max_num_overlaps_per_world:
        data_result[worldId, id] = pair

    threadId += num_threads



def broad_phase(m: Model, d: Data):
  """Broad phase collision detection."""

  # Directional vectors for sweep
  # TODO: Improve picking of direction
  direction = wp.vec3(0.5935, 0.7790, 0.1235)
  direction = wp.normalize(direction)
  abs_dir = wp.vec3(abs(direction.x), abs(direction.y), abs(direction.z))

  wp.launch(
    kernel=broad_phase_project_boxes_onto_sweep_direction_kernel,
    dim=(d.nworld, m.ngeom),
    inputs=[
      d.dyn_body_aamm,
      d.data_start,
      d.data_end,
      d.data_indexer,
      direction,
      abs_dir,
      d.result_count,
    ],
  )

  segmented_sort_available = hasattr(wp.utils, "segmented_sort_pairs")

  if segmented_sort_available:
    # print("Using segmented sort")
    wp.utils.segmented_sort_pairs(
      d.data_start,
      d.data_indexer,
      m.ngeom * d.nworld,
      d.segment_indices,
      d.nworld
    )
  else:
    # Sort each world's segment separately
    for world_id in range(d.nworld):
      start_idx = world_id * m.ngeom

      # Create temporary arrays for sorting
      temp_data_start = wp.zeros(
        m.ngeom * 2,
        dtype=d.data_start.dtype,
      )
      temp_data_indexer = wp.zeros(
        m.ngeom * 2,
        dtype=d.data_indexer.dtype,
      )

      # Copy data to temporary arrays
      wp.copy(
        temp_data_start,
        d.data_start,
        0,
        start_idx,
        m.ngeom,
      )
      wp.copy(
        temp_data_indexer,
        d.data_indexer,
        0,
        start_idx,
        m.ngeom,
      )

      # Sort the temporary arrays
      wp.utils.radix_sort_pairs(temp_data_start, temp_data_indexer, m.ngeom)

      # Copy sorted data back
      wp.copy(
        d.data_start,
        temp_data_start,
        start_idx,
        0,
        m.ngeom,
      )
      wp.copy(
        d.data_indexer,
        temp_data_indexer,
        start_idx,
        0,
        m.ngeom,
      )

  wp.launch(
    kernel=reorder_bounding_boxes_kernel,
    dim=(d.nworld, m.ngeom),
    inputs=[d.dyn_body_aamm, d.boxes_sorted, d.data_indexer],
  )

  wp.launch(
    kernel=broad_phase_sweep_and_prune_prepare_kernel,
    dim=(d.nworld, m.ngeom),
    inputs=[
      m.ngeom,
      d.data_start,
      d.data_end,
      d.data_indexer,
      d.ranges,
    ],
  )

  # The scan (scan = cumulative sum, either inclusive or exclusive depending on the last argument) is used for load balancing among the threads
  wp.utils.array_scan(d.ranges.reshape(-1), d.cumulative_sum, True)

  # Estimate how many overlap checks need to be done - assumes each box has to be compared to 5 other boxes (and batched over all worlds)
  num_sweep_threads = 5 * d.nworld * m.ngeom
  wp.launch(
    kernel=broad_phase_sweep_and_prune_kernel,
    dim=num_sweep_threads,
    inputs=[
      num_sweep_threads,
      d.nworld * m.ngeom,
      m.ngeom,
      d.max_num_overlaps_per_world,
      d.cumulative_sum,
      d.data_indexer,
      d.broadphase_pairs,
      d.result_count,
      d.boxes_sorted,
      #filter_parent,
      m.nexclude,
      m.body_parentid,
      m.body_weldid,
      m.body_contype,
      m.body_conaffinity,
      #body_has_plane,
      m.exclude_signature,
    ],
  )

###########################################################################################3

def init(m: Model, d: Data):
  # initialize output data
  wp.launch(
    kernel=init_kernel,
    dim=(d.nworld, d.ncon),
    inputs=[d.contact],
  )

  pass

def broadphase(m: Model, d: Data):
  # broadphase collision detection

  # generate body AAMMs
  # generate body pairs
  # get geom AABBs in global frame
  # get geom pairs 

  # generate body AAMMs
  wp.launch(
    kernel=get_dyn_body_aamm,
    dim=(d.nworld, m.nbody),
    inputs=[
      m.body_geomnum,
      m.body_geomadr,
      m.geom_margin,
      d.geom_xpos,
      m.geom_rbound,
      d.dyn_body_aamm,
    ],
  )

  broad_phase(m, d)
    
def group_contacts_by_type(m: Model, d: Data):

  # initialize type pair count & group contacts by type
  @wp.kernel
  def group_contacts_by_type(
    geom_type: wp.array(dtype=wp.int32),
    bp_geom_pair: wp.array(dtype=wp.vec2i, ndim=2),
    bp_geom_pair_count: wp.array(dtype=wp.int32),
    # outputs
    type_pair_env_id: wp.array(dtype=wp.int32, ndim=2),
    type_pair_geom_id: wp.array(dtype=wp.vec2i, ndim=2),
    type_pair_count: wp.array(dtype=wp.int32),
  ):
    worldid, tid = wp.tid()
    if tid >= bp_geom_pair_count[worldid]:
        return

    geoms = bp_geom_pair[worldid, tid]
    geom1 = geoms[0]
    geom2 = geoms[1]

    type1 = geom_type[geom1]
    type2 = geom_type[geom2]
    group_key = group_key(type1, type2)

    n_type_pair = wp.atomic_add(type_pair_count, group_key, 1)
    type_pair_env_id[group_key, n_type_pair] = worldid
    type_pair_geom_id[group_key, n_type_pair] = wp.vec2i(geom1, geom2)

  # Initialize type pair count
  d.narrowphase_candidate_group_count.zero_()

  wp.launch(
      group_contacts_by_type,
      dim=(d.nworld, d.max_num_overlaps_per_world),
      inputs=[
          m.geom_type,
          d.broadphase_pairs,
          d.result_count,
      ],
      outputs=[
          d.narrowphase_candidate_worldid,
          d.narrowphase_candidate_geom,
          d.narrowphase_candidate_group_count,
      ],
  )

  # Initialize the env contact counter
  d.contact_counter.zero_()


def narrowphase(m: Model, d: Data):

  # we need to figure out how to keep the overhead of this small - not launching anything
  # for pair types without collisions, as well as updating the launch dimensions.

  # we run the collision functions in increasing condim order to get the grouping 
  # right from the get-go.

  for i in range(len(_COLLISION_FUNCS)):
    # this will lead to a bunch of unnecessary launches, but we don't want to sync at this point
    func, group_key = _COLLISION_FUNCS[i]
    func(m, d)

def get_contact_solver_params(m: Model, d: Data):

  @wp.kernel
  def get_contact_solver_params(
    geom: wp.array3d(dtype=wp.int32),
    geom_priority: wp.array(dtype=wp.int32),
    geom_solmix: wp.array(dtype=wp.float32),
    geom_friction: array2df,
    geom_solref: array2df,
    geom_solimp: array2df,
    geom_margin: wp.array(dtype=wp.float32),
    geom_gap: wp.array(dtype=wp.float32),
    world_contact_counter: wp.array(dtype=wp.int32),
    # outputs
    includemargin: array2df,
    friction: array3df,
    solref: array3df,
    solreffriction: array3df,
    solimp: array3df,
  ):
    worldid, tid = wp.tid()

    n_contact_pts = world_contact_counter[worldid]
    if tid >= n_contact_pts:
        return

    g1 = geom[worldid, tid, 0]
    g2 = geom[worldid, tid, 1]

    margin = wp.max(geom_margin[g1], geom_margin[g2])
    gap = wp.max(geom_gap[g1], geom_gap[g2])
    solmix1 = geom_solmix[g1]
    solmix2 = geom_solmix[g2]
    mix = solmix1 / (solmix1 + solmix2)
    mix = where((solmix1 < MJ_MINVAL) and (solmix2 < MJ_MINVAL), 0.5, mix)
    mix = where((solmix1 < MJ_MINVAL) and (solmix2 >= MJ_MINVAL), 0.0, mix)
    mix = where((solmix1 >= MJ_MINVAL) and (solmix2 < MJ_MINVAL), 1.0, mix)

    p1 = geom_priority[g1]
    p2 = geom_priority[g2]
    mix = where(p1 == p2, mix, where(p1 > p2, 1.0, 0.0))
    is_standard = (geom_solref[g1, 0] > 0) and (geom_solref[g2, 0] > 0)

    solref_ = wp.vec(0.0, length=MJ_NREF, dtype=wp.float32)
    for i in range(MJ_NREF):
        solref_[i] = mix * geom_solref[g1, i] + (1.0 - mix) * geom_solref[g2, i]
        solref_[i] = where(is_standard, solref_[i], wp.min(geom_solref[g1, i], geom_solref[g2, i]))

    # solimp_ = wp.zeros(mjNIMP, dtype=float)
    # for i in range(mjNIMP):
    #     solimp_[i] = mix * geom_solimp[i + g1 * mjNIMP] + (1 - mix) * geom_solimp[i + g2 * mjNIMP]

    friction_ = wp.vec3(0.0, 0.0, 0.0)  # wp.zeros(3, dtype=float)
    for i in range(3):
        friction_[i] = wp.max(geom_friction[g1, i], geom_friction[g2, i])

    includemargin[worldid, tid] = margin - gap
    friction[worldid, tid, 0] = friction_[0]
    friction[worldid, tid, 1] = friction_[0]
    friction[worldid, tid, 2] = friction_[1]
    friction[worldid, tid, 3] = friction_[2]
    friction[worldid, tid, 4] = friction_[2]

    for i in range(2):
        solref[worldid, tid, i] = solref_[i]

    for i in range(MJ_NIMP):
        solimp[worldid, tid, i] = mix * geom_solimp[g1, i] + (1.0 - mix) * geom_solimp[g2, i]  # solimp_[i]

  wp.launch(
      get_contact_solver_params,
      dim=[d.nworld, d.ncon],
      inputs=[
          d.contact.geom,
          m.geom_priority,
          m.geom_solmix,
          m.geom_friction,
          m.geom_solref,
          m.geom_solimp,
          m.geom_margin,
          m.geom_gap,
          d.contact_counter,
      ],
      outputs=[
          d.contact.includemargin,
          d.contact.friction,
          d.contact.solref,
          d.contact.solreffriction,
          d.contact.solimp,
      ],
  )

  # TODO(team): do we need condim sorting, deepest penetrating contact here?

def collision(m: Model, d: Data):
  """Collision detection."""

  # AD: based on engine_collision_driver.py in Eric's warp fork/mjx-collisions-dev
  # which is further based on the CUDA code here: 
  # https://github.com/btaba/mujoco/blob/warp-collisions/mjx/mujoco/mjx/_src/cuda/engine_collision_driver.cu.cc#L458-L583

  init(m, d)
  broadphase(m, d)
  # filtering?
  group_contacts_by_type(m, d)
  narrowphase(m, d)
  get_contact_solver_params(m, d)<|MERGE_RESOLUTION|>--- conflicted
+++ resolved
@@ -52,8 +52,9 @@
 
 
 @wp.func
-def group_key(type1: wp.int32, type2: wp.int32)-> wp.int32:
+def group_key(type1: wp.int32, type2: wp.int32) -> wp.int32:
   return type1 + type2 * NUM_GEOM_TYPES
+
 
 # same order as in MJX - collision function and group key.
 _COLLISION_FUNCS = [
@@ -121,81 +122,74 @@
 #   result[1] = wp.vec3(world_extents.x, world_extents.y, world_extents.z)
 #   return result
 
+
 # use this kernel to get the AAMM for each body
 @wp.kernel
 def get_dyn_body_aamm(
-    body_geomnum: wp.array(dtype=int),
-    body_geomadr: wp.array(dtype=int),
-    geom_margin: wp.array(dtype=float),
-    geom_xpos: wp.array(dtype=wp.vec3, ndim=2),
-    geom_rbound: wp.array(dtype=float),
-    dyn_body_aamm: wp.array(dtype=wp.vec3, ndim=3),
+  body_geomnum: wp.array(dtype=int),
+  body_geomadr: wp.array(dtype=int),
+  geom_margin: wp.array(dtype=float),
+  geom_xpos: wp.array(dtype=wp.vec3, ndim=2),
+  geom_rbound: wp.array(dtype=float),
+  dyn_body_aamm: wp.array(dtype=wp.vec3, ndim=3),
 ):
-    env_id, bid = wp.tid()    
-
-<<<<<<< HEAD
-    #bid = tid % nbody
-    #env_id = tid // nbody
-    model_id = env_id % nmodel # is this line correct?
-
-=======
->>>>>>> 4b1211fe
-    # Initialize AAMM with extreme values
-    aamm_min = wp.vec3(1000000000.0, 1000000000.0, 1000000000.0)
-    aamm_max = wp.vec3(-1000000000.0, -1000000000.0, -1000000000.0)
-
-    # Iterate over all geometries associated with the body
-    for i in range(body_geomnum[bid]):
-        g = body_geomadr[bid] + i
-
-        for j in range(3):
-            pos = geom_xpos[env_id, g][j]
-            rbound = geom_rbound[g]
-            margin = geom_margin[g]
-
-            min_val = pos - rbound - margin
-            max_val = pos + rbound + margin           
-
-            aamm_min[j] = wp.min(aamm_min[j], min_val)
-            aamm_max[j] = wp.max(aamm_max[j], max_val)
-
-
-    # Write results to output
-    dyn_body_aamm[env_id, bid, 0] = aamm_min
-    dyn_body_aamm[env_id, bid, 1] = aamm_max
+  env_id, bid = wp.tid()
+
+  # Initialize AAMM with extreme values
+  aamm_min = wp.vec3(1000000000.0, 1000000000.0, 1000000000.0)
+  aamm_max = wp.vec3(-1000000000.0, -1000000000.0, -1000000000.0)
+
+  # Iterate over all geometries associated with the body
+  for i in range(body_geomnum[bid]):
+    g = body_geomadr[bid] + i
+
+    for j in range(3):
+      pos = geom_xpos[env_id, g][j]
+      rbound = geom_rbound[g]
+      margin = geom_margin[g]
+
+      min_val = pos - rbound - margin
+      max_val = pos + rbound + margin
+
+      aamm_min[j] = wp.min(aamm_min[j], min_val)
+      aamm_max[j] = wp.max(aamm_max[j], max_val)
+
+  # Write results to output
+  dyn_body_aamm[env_id, bid, 0] = aamm_min
+  dyn_body_aamm[env_id, bid, 1] = aamm_max
 
 
 @wp.kernel
 def init_kernel(
-    contact: Contact,
+  contact: Contact,
 ):
-    world_id, contact_id = wp.tid()    
-
-    contact.dist[world_id, contact_id] = 1e12
-    contact.pos[world_id, contact_id ] = wp.vec3(0.0)
-    contact.frame[world_id, contact_id] = wp.mat33f(0.0)
-    contact.geom[world_id, contact_id, 0] = -1
-    contact.geom[world_id, contact_id, 1] = -1
-    contact.includemargin[world_id, contact_id] = 0.0
-    contact.solref[world_id, contact_id, 0] = 0.02
-    contact.solref[world_id, contact_id, 1] = 1.0
-    contact.solimp[world_id, contact_id, 0] = 0.9
-    contact.solimp[world_id, contact_id, 1] = 0.95
-    contact.solimp[world_id, contact_id, 2] = 0.001
-    contact.solimp[world_id, contact_id, 3] = 0.5
-    contact.solimp[world_id, contact_id, 4] = 2.0
-    contact.friction[world_id, contact_id, 0] = 1.0
-    contact.friction[world_id, contact_id, 1] = 1.0
-    contact.friction[world_id, contact_id, 2] = 0.005
-    contact.friction[world_id, contact_id, 3] = 0.0001
-    contact.friction[world_id, contact_id, 4] = 0.0001
-    contact.solreffriction[world_id, contact_id, 0] = 0.0
-    contact.solreffriction[world_id, contact_id, 1] = 0.0
+  world_id, contact_id = wp.tid()
+
+  contact.dist[world_id, contact_id] = 1e12
+  contact.pos[world_id, contact_id] = wp.vec3(0.0)
+  contact.frame[world_id, contact_id] = wp.mat33f(0.0)
+  contact.geom[world_id, contact_id, 0] = -1
+  contact.geom[world_id, contact_id, 1] = -1
+  contact.includemargin[world_id, contact_id] = 0.0
+  contact.solref[world_id, contact_id, 0] = 0.02
+  contact.solref[world_id, contact_id, 1] = 1.0
+  contact.solimp[world_id, contact_id, 0] = 0.9
+  contact.solimp[world_id, contact_id, 1] = 0.95
+  contact.solimp[world_id, contact_id, 2] = 0.001
+  contact.solimp[world_id, contact_id, 3] = 0.5
+  contact.solimp[world_id, contact_id, 4] = 2.0
+  contact.friction[world_id, contact_id, 0] = 1.0
+  contact.friction[world_id, contact_id, 1] = 1.0
+  contact.friction[world_id, contact_id, 2] = 0.005
+  contact.friction[world_id, contact_id, 3] = 0.0001
+  contact.friction[world_id, contact_id, 4] = 0.0001
+  contact.solreffriction[world_id, contact_id, 0] = 0.0
+  contact.solreffriction[world_id, contact_id, 1] = 0.0
 
 
 @wp.func
 def overlap(
-  world_id: int,  
+  world_id: int,
   a: int,
   b: int,
   boxes: wp.array(dtype=wp.vec3, ndim=3),
@@ -220,6 +214,7 @@
     or a_min.z > b_max.z
     or b_min.z > a_max.z
   )
+
 
 @wp.kernel
 def broad_phase_project_boxes_onto_sweep_direction_kernel(
@@ -271,6 +266,7 @@
   # Reorder the box into the sorted array
   boxes_sorted[worldId, i, 0] = box_min
   boxes_sorted[worldId, i, 1] = box_max
+
 
 @wp.func
 def find_first_greater_than(
@@ -288,6 +284,7 @@
       low = mid + 1
   return low
 
+
 @wp.kernel
 def broad_phase_sweep_and_prune_prepare_kernel(
   num_boxes_per_world: int,
@@ -310,6 +307,7 @@
 
   # Store the cumulative sum for the current box
   cumulative_sum[worldId, i] = count
+
 
 @wp.func
 def find_right_most_index_int(
@@ -323,6 +321,7 @@
       low = mid + 1
   return high
 
+
 @wp.func
 def find_indices(
   id: int, cumulative_sum: wp.array(dtype=wp.int32, ndim=1), length: int
@@ -339,6 +338,7 @@
   j = i + offset + 1
 
   return wp.vec2i(i, j)
+
 
 @wp.kernel
 def broad_phase_sweep_and_prune_kernel(
@@ -351,15 +351,14 @@
   data_result: wp.array(dtype=wp.vec2i, ndim=2),
   result_count: wp.array(dtype=wp.int32, ndim=1),
   boxes_sorted: wp.array(dtype=wp.vec3, ndim=3),
-
   # The following are used to filter the broadphase pairs
-  #filter_parent: bool,
+  # filter_parent: bool,
   nexclude: int,
   body_parentid: wp.array(dtype=int),
   body_weldid: wp.array(dtype=int),
   body_contype: wp.array(dtype=int),
   body_conaffinity: wp.array(dtype=int),
-  #body_has_plane: wp.array(dtype=bool),
+  # body_has_plane: wp.array(dtype=bool),
   exclude_signature: wp.array(dtype=int),
 ):
   threadId = wp.tid()  # Get thread ID
@@ -396,24 +395,24 @@
 
     # Collision filtering start
     if (body_contype[body1] == 0 and body_conaffinity[body1] == 0) or (
-        body_contype[body2] == 0 and body_conaffinity[body2] == 0
+      body_contype[body2] == 0 and body_conaffinity[body2] == 0
     ):
-        continue
+      continue
 
     signature = (body1 << 16) + body2
     filtered = bool(False)
     for i in range(nexclude):
-        if exclude_signature[i] == signature:
-            filtered = True
-            break
-        
+      if exclude_signature[i] == signature:
+        filtered = True
+        break
+
     if filtered:
-        continue
+      continue
 
     w1 = body_weldid[body1]
     w2 = body_weldid[body2]
     if w1 == w2:
-        continue
+      continue
 
     # Filter parent not supported yet
     # w1_p = body_weldid[body_parentid[w1]]
@@ -424,10 +423,9 @@
 
     # Check if the boxes overlap
     if body1 != body2 and overlap(worldId, i, j, boxes_sorted):
-      
-      #if not (body_has_plane[body1] or body_has_plane[body2]):
+      # if not (body_has_plane[body1] or body_has_plane[body2]):
       #  return
-      
+
       pair = wp.vec2i(body1, body2)
 
       id = wp.atomic_add(result_count, worldId, 1)
@@ -436,7 +434,6 @@
         data_result[worldId, id] = pair
 
     threadId += num_threads
-
 
 
 def broad_phase(m: Model, d: Data):
@@ -467,11 +464,7 @@
   if segmented_sort_available:
     # print("Using segmented sort")
     wp.utils.segmented_sort_pairs(
-      d.data_start,
-      d.data_indexer,
-      m.ngeom * d.nworld,
-      d.segment_indices,
-      d.nworld
+      d.data_start, d.data_indexer, m.ngeom * d.nworld, d.segment_indices, d.nworld
     )
   else:
     # Sort each world's segment separately
@@ -559,18 +552,20 @@
       d.broadphase_pairs,
       d.result_count,
       d.boxes_sorted,
-      #filter_parent,
+      # filter_parent,
       m.nexclude,
       m.body_parentid,
       m.body_weldid,
       m.body_contype,
       m.body_conaffinity,
-      #body_has_plane,
+      # body_has_plane,
       m.exclude_signature,
     ],
   )
 
+
 ###########################################################################################3
+
 
 def init(m: Model, d: Data):
   # initialize output data
@@ -582,13 +577,14 @@
 
   pass
 
+
 def broadphase(m: Model, d: Data):
   # broadphase collision detection
 
   # generate body AAMMs
   # generate body pairs
   # get geom AABBs in global frame
-  # get geom pairs 
+  # get geom pairs
 
   # generate body AAMMs
   wp.launch(
@@ -605,9 +601,9 @@
   )
 
   broad_phase(m, d)
-    
+
+
 def group_contacts_by_type(m: Model, d: Data):
-
   # initialize type pair count & group contacts by type
   @wp.kernel
   def group_contacts_by_type(
@@ -621,7 +617,7 @@
   ):
     worldid, tid = wp.tid()
     if tid >= bp_geom_pair_count[worldid]:
-        return
+      return
 
     geoms = bp_geom_pair[worldid, tid]
     geom1 = geoms[0]
@@ -639,18 +635,18 @@
   d.narrowphase_candidate_group_count.zero_()
 
   wp.launch(
-      group_contacts_by_type,
-      dim=(d.nworld, d.max_num_overlaps_per_world),
-      inputs=[
-          m.geom_type,
-          d.broadphase_pairs,
-          d.result_count,
-      ],
-      outputs=[
-          d.narrowphase_candidate_worldid,
-          d.narrowphase_candidate_geom,
-          d.narrowphase_candidate_group_count,
-      ],
+    group_contacts_by_type,
+    dim=(d.nworld, d.max_num_overlaps_per_world),
+    inputs=[
+      m.geom_type,
+      d.broadphase_pairs,
+      d.result_count,
+    ],
+    outputs=[
+      d.narrowphase_candidate_worldid,
+      d.narrowphase_candidate_geom,
+      d.narrowphase_candidate_group_count,
+    ],
   )
 
   # Initialize the env contact counter
@@ -658,11 +654,10 @@
 
 
 def narrowphase(m: Model, d: Data):
-
   # we need to figure out how to keep the overhead of this small - not launching anything
   # for pair types without collisions, as well as updating the launch dimensions.
 
-  # we run the collision functions in increasing condim order to get the grouping 
+  # we run the collision functions in increasing condim order to get the grouping
   # right from the get-go.
 
   for i in range(len(_COLLISION_FUNCS)):
@@ -670,8 +665,8 @@
     func, group_key = _COLLISION_FUNCS[i]
     func(m, d)
 
+
 def get_contact_solver_params(m: Model, d: Data):
-
   @wp.kernel
   def get_contact_solver_params(
     geom: wp.array3d(dtype=wp.int32),
@@ -694,7 +689,7 @@
 
     n_contact_pts = world_contact_counter[worldid]
     if tid >= n_contact_pts:
-        return
+      return
 
     g1 = geom[worldid, tid, 0]
     g2 = geom[worldid, tid, 1]
@@ -715,8 +710,10 @@
 
     solref_ = wp.vec(0.0, length=MJ_NREF, dtype=wp.float32)
     for i in range(MJ_NREF):
-        solref_[i] = mix * geom_solref[g1, i] + (1.0 - mix) * geom_solref[g2, i]
-        solref_[i] = where(is_standard, solref_[i], wp.min(geom_solref[g1, i], geom_solref[g2, i]))
+      solref_[i] = mix * geom_solref[g1, i] + (1.0 - mix) * geom_solref[g2, i]
+      solref_[i] = where(
+        is_standard, solref_[i], wp.min(geom_solref[g1, i], geom_solref[g2, i])
+      )
 
     # solimp_ = wp.zeros(mjNIMP, dtype=float)
     # for i in range(mjNIMP):
@@ -724,7 +721,7 @@
 
     friction_ = wp.vec3(0.0, 0.0, 0.0)  # wp.zeros(3, dtype=float)
     for i in range(3):
-        friction_[i] = wp.max(geom_friction[g1, i], geom_friction[g2, i])
+      friction_[i] = wp.max(geom_friction[g1, i], geom_friction[g2, i])
 
     includemargin[worldid, tid] = margin - gap
     friction[worldid, tid, 0] = friction_[0]
@@ -734,41 +731,44 @@
     friction[worldid, tid, 4] = friction_[2]
 
     for i in range(2):
-        solref[worldid, tid, i] = solref_[i]
+      solref[worldid, tid, i] = solref_[i]
 
     for i in range(MJ_NIMP):
-        solimp[worldid, tid, i] = mix * geom_solimp[g1, i] + (1.0 - mix) * geom_solimp[g2, i]  # solimp_[i]
+      solimp[worldid, tid, i] = (
+        mix * geom_solimp[g1, i] + (1.0 - mix) * geom_solimp[g2, i]
+      )  # solimp_[i]
 
   wp.launch(
-      get_contact_solver_params,
-      dim=[d.nworld, d.ncon],
-      inputs=[
-          d.contact.geom,
-          m.geom_priority,
-          m.geom_solmix,
-          m.geom_friction,
-          m.geom_solref,
-          m.geom_solimp,
-          m.geom_margin,
-          m.geom_gap,
-          d.contact_counter,
-      ],
-      outputs=[
-          d.contact.includemargin,
-          d.contact.friction,
-          d.contact.solref,
-          d.contact.solreffriction,
-          d.contact.solimp,
-      ],
+    get_contact_solver_params,
+    dim=[d.nworld, d.ncon],
+    inputs=[
+      d.contact.geom,
+      m.geom_priority,
+      m.geom_solmix,
+      m.geom_friction,
+      m.geom_solref,
+      m.geom_solimp,
+      m.geom_margin,
+      m.geom_gap,
+      d.contact_counter,
+    ],
+    outputs=[
+      d.contact.includemargin,
+      d.contact.friction,
+      d.contact.solref,
+      d.contact.solreffriction,
+      d.contact.solimp,
+    ],
   )
 
   # TODO(team): do we need condim sorting, deepest penetrating contact here?
+
 
 def collision(m: Model, d: Data):
   """Collision detection."""
 
   # AD: based on engine_collision_driver.py in Eric's warp fork/mjx-collisions-dev
-  # which is further based on the CUDA code here: 
+  # which is further based on the CUDA code here:
   # https://github.com/btaba/mujoco/blob/warp-collisions/mjx/mujoco/mjx/_src/cuda/engine_collision_driver.cu.cc#L458-L583
 
   init(m, d)
