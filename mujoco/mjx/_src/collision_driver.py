# Copyright 2025 The Physics-Next Project Developers
#
# Licensed under the Apache License, Version 2.0 (the "License");
# you may not use this file except in compliance with the License.
# You may obtain a copy of the License at
#
#     http://www.apache.org/licenses/LICENSE-2.0
#
# Unless required by applicable law or agreed to in writing, software
# distributed under the License is distributed on an "AS IS" BASIS,
# WITHOUT WARRANTIES OR CONDITIONS OF ANY KIND, either express or implied.
# See the License for the specific language governing permissions and
# limitations under the License.
# ==============================================================================

import warp as wp

from .types import Model
from .types import Data
<<<<<<< HEAD
from .types import Contact
from .types import MJ_MINVAL
from .types import MJ_NREF
from .types import MJ_NIMP
=======
from .types import MJ_MINVAL
>>>>>>> 7c3cfe04
from .types import vec5
from .types import DisableBit
from .support import where
from .support import group_key


@wp.struct
class AABB:
  min: wp.vec3
  max: wp.vec3


@wp.func
def transform_aabb(
  aabb_pos: wp.vec3, aabb_size: wp.vec3, pos: wp.vec3, ori: wp.mat33
) -> AABB:
  aabb = AABB()
  aabb.max = wp.vec3(-1000000000.0, -1000000000.0, -1000000000.0)
  aabb.min = wp.vec3(1000000000.0, 1000000000.0, 1000000000.0)

  for i in range(8):
    corner = wp.vec3(aabb_size.x, aabb_size.y, aabb_size.z)
    if i % 2 == 0:
      corner.x = -corner.x
    if (i // 2) % 2 == 0:
      corner.y = -corner.y
    if i < 4:
      corner.z = -corner.z
    corner_world = ori * (corner + aabb_pos) + pos
    aabb.max = wp.max(aabb.max, corner_world)
    aabb.min = wp.min(aabb.min, corner_world)

  return aabb


@wp.kernel
def get_dyn_geom_aabb(
  m: Model,
  d: Data,
):
  env_id, gid = wp.tid()

  pos = d.geom_xpos[env_id, gid]
  ori = d.geom_xmat[env_id, gid]

  aabb_pos = m.geom_aabb[gid, 0]
  aabb_size = m.geom_aabb[gid, 1]

  aabb = transform_aabb(aabb_pos, aabb_size, pos, ori)

  # Write results to output
  d.dyn_geom_aabb[env_id, gid, 0] = aabb.min
  d.dyn_geom_aabb[env_id, gid, 1] = aabb.max


@wp.func
def overlap(
  world_id: int,
  a: int,
  b: int,
  boxes: wp.array(dtype=wp.vec3, ndim=3),
) -> bool:
  # Extract centers and sizes
  a_min = boxes[world_id, a, 0]
  a_max = boxes[world_id, a, 1]
  b_min = boxes[world_id, b, 0]
  b_max = boxes[world_id, b, 1]

  return not (
    a_min.x > b_max.x
    or b_min.x > a_max.x
    or a_min.y > b_max.y
    or b_min.y > a_max.y
    or a_min.z > b_max.z
    or b_min.z > a_max.z
  )


@wp.kernel
def broadphase_project_boxes_onto_sweep_direction_kernel(
<<<<<<< HEAD
  m: Model,
=======
>>>>>>> 7c3cfe04
  d: Data,
):
  worldId, i = wp.tid()

  box_min = d.dyn_geom_aabb[worldId, i, 0]
  box_max = d.dyn_geom_aabb[worldId, i, 1]
  c = (box_min + box_max) * 0.5
  box_half_size = (box_max - box_min) * 0.5

  # Use fixed direction vector and its absolute values
  direction = wp.vec3(0.5935, 0.7790, 0.1235)
  direction = wp.normalize(direction)
  abs_dir = wp.vec3(abs(direction.x), abs(direction.y), abs(direction.z))

  center = wp.dot(direction, c)
  d_val = wp.dot(box_half_size, abs_dir)
  f = center - d_val

  # Store results in the data arrays
  d.box_projections_lower[worldId, i] = f
  d.box_projections_upper[worldId, i] = center + d_val
  d.box_sorting_indexer[worldId, i] = i

  if i == 0:
    d.broadphase_result_count[worldId] = 0  # Initialize result count to 0


@wp.kernel
def reorder_bounding_boxes_kernel(
  d: Data,
):
  worldId, i = wp.tid()

  # Get the index from the data indexer
  mapped = d.box_sorting_indexer[worldId, i]

  # Get the box from the original boxes array
  box_min = d.dyn_geom_aabb[worldId, mapped, 0]
  box_max = d.dyn_geom_aabb[worldId, mapped, 1]

  # Reorder the box into the sorted array
  d.boxes_sorted[worldId, i, 0] = box_min
  d.boxes_sorted[worldId, i, 1] = box_max


@wp.func
def find_first_greater_than(
  worldId: int,
  starts: wp.array(dtype=wp.float32, ndim=2),
  value: wp.float32,
  low: int,
  high: int,
) -> int:
  while low < high:
    mid = (low + high) >> 1
    if starts[worldId, mid] > value:
      high = mid
    else:
      low = mid + 1
  return low


@wp.kernel
def broadphase_sweep_and_prune_prepare_kernel(
  m: Model,
  d: Data,
):
  worldId, i = wp.tid()  # Get the thread ID

  # Get the index of the current bounding box
  idx1 = d.box_sorting_indexer[worldId, i]

  end = d.box_projections_upper[worldId, idx1]
  limit = find_first_greater_than(worldId, d.box_projections_lower, end, i + 1, m.ngeom)
  limit = wp.min(m.ngeom - 1, limit)

  # Calculate the range of boxes for the sweep and prune process
  count = limit - i

  # Store the cumulative sum for the current box
  d.ranges[worldId, i] = count


@wp.func
def find_right_most_index_int(
  starts: wp.array(dtype=wp.int32, ndim=1), value: wp.int32, low: int, high: int
) -> int:
  while low < high:
    mid = (low + high) >> 1
    if starts[mid] > value:
      high = mid
    else:
      low = mid + 1
  return high


@wp.func
def find_indices(
  id: int, cumulative_sum: wp.array(dtype=wp.int32, ndim=1), length: int
) -> wp.vec2i:
  # Perform binary search to find the right most index
  i = find_right_most_index_int(cumulative_sum, id, 0, length)

  # Get the baseId, and compute the offset and j
  if i > 0:
    base_id = cumulative_sum[i - 1]
  else:
    base_id = 0
  offset = id - base_id
  j = i + offset + 1

  return wp.vec2i(i, j)


@wp.kernel
def broadphase_sweep_and_prune_kernel(
  m: Model, d: Data, num_threads: int, filter_parent: bool
):
  threadId = wp.tid()  # Get thread ID
  if d.cumulative_sum.shape[0] > 0:
    total_num_work_packages = d.cumulative_sum[d.cumulative_sum.shape[0] - 1]
  else:
    total_num_work_packages = 0

  while threadId < total_num_work_packages:
    # Get indices for current and next box pair
    ij = find_indices(threadId, d.cumulative_sum, d.cumulative_sum.shape[0])
    i = ij.x
    j = ij.y

    worldId = i // m.ngeom
    i = i % m.ngeom
    j = j % m.ngeom

    # geom index
    idx1 = d.box_sorting_indexer[worldId, i]
    idx2 = d.box_sorting_indexer[worldId, j]

    # body index
    body1 = m.geom_bodyid[idx1]
    body2 = m.geom_bodyid[idx2]

    # swap for consistent ordering downstream
    if body2 < body1:
      tmp = body1
      body1 = body2
      body2 = tmp

    # Collision filtering start
    # self collisions
    if body1 == body2:
      threadId += num_threads
      continue

    # contype/affinity filtering
    contype1 = m.body_contype[body1]
    contype2 = m.body_contype[body2]
    conaffinity1 = m.body_conaffinity[body1]
    conaffinity2 = m.body_conaffinity[body2]

    compatible = (contype1 & conaffinity2) or (contype2 & conaffinity1)
    if not compatible:
      threadId += num_threads
      continue

    # parent-child
    body1_p = m.body_weldid[m.body_parentid[body1]]
    body2_p = m.body_weldid[m.body_parentid[body2]]
    if (
      filter_parent
      and body1 != 0
      and body2 != 0
      and (body1 == body2_p or body2 == body1_p)
    ):
      threadId += num_threads
      continue

    # welded bodies
    w1 = m.body_weldid[body1]
    w2 = m.body_weldid[body2]
    if w1 == w2:
      threadId += num_threads
      continue

    """
    # somehow does not work yet.
    # exclude
    signature = (body1 << 16) + body2
    filtered = bool(False)
    # TODO(AD): this can become very expensive
    for i in range(m.nexclude):
      if m.exclude_signature[i] == signature:
        filtered = True
        break

    if filtered:
      threadId += num_threads
      continue
    """
    # Check if the boxes overlap
    if overlap(worldId, i, j, d.boxes_sorted):
      pair = wp.vec2i(wp.min(idx1, idx2), wp.max(idx1, idx2))

      id = wp.atomic_add(d.broadphase_result_count, worldId, 1)

      if id < d.max_num_overlaps_per_world:
        d.broadphase_pairs[worldId, id] = pair

    threadId += num_threads


@wp.kernel
def get_contact_solver_params_kernel(
  m: Model,
  d: Data,
):
  tid = wp.tid()

  n_contact_pts = d.ncon[0]
  if tid >= n_contact_pts:
    return

  geoms = d.contact.geom[tid]
  g1 = geoms.x
  g2 = geoms.y

  margin = wp.max(m.geom_margin[g1], m.geom_margin[g2])
  gap = wp.max(m.geom_gap[g1], m.geom_gap[g2])
  solmix1 = m.geom_solmix[g1]
  solmix2 = m.geom_solmix[g2]
  mix = solmix1 / (solmix1 + solmix2)
  mix = where((solmix1 < MJ_MINVAL) and (solmix2 < MJ_MINVAL), 0.5, mix)
  mix = where((solmix1 < MJ_MINVAL) and (solmix2 >= MJ_MINVAL), 0.0, mix)
  mix = where((solmix1 >= MJ_MINVAL) and (solmix2 < MJ_MINVAL), 1.0, mix)

  p1 = m.geom_priority[g1]
  p2 = m.geom_priority[g2]
  mix = where(p1 == p2, mix, where(p1 > p2, 1.0, 0.0))

  if m.geom_solref[g1].x > 0.0 and m.geom_solref[g2].x > 0.0:
    d.contact.solref[tid] = mix * m.geom_solref[g1] + (1.0 - mix) * m.geom_solref[g2]
  else:
    d.contact.solref[tid] = wp.min(m.geom_solref[g1], m.geom_solref[g2])
  d.contact.includemargin[tid] = margin - gap
  friction_ = wp.max(m.geom_friction[g1], m.geom_friction[g2])
  friction5 = vec5(friction_[0], friction_[0], friction_[1], friction_[2], friction_[2])
  d.contact.friction[tid] = friction5
  d.contact.solimp[tid] = mix * m.geom_solimp[g1] + (1.0 - mix) * m.geom_solimp[g2]


@wp.kernel
def group_contacts_by_type_kernel(
  m: Model,
  d: Data,
):
  worldid, tid = wp.tid()
  if tid >= d.broadphase_result_count[worldid]:
    return

  geoms = d.broadphase_pairs[worldid, tid]
  geom1 = geoms[0]
  geom2 = geoms[1]

  type1 = m.geom_type[geom1]
  type2 = m.geom_type[geom2]
  key = group_key(type1, type2)

  n_type_pair = wp.atomic_add(d.narrowphase_candidate_group_count, key, 1)
  d.narrowphase_candidate_worldid[key, n_type_pair] = worldid
  d.narrowphase_candidate_geom[key, n_type_pair] = wp.vec2i(geom1, geom2)


def broadphase_sweep_and_prune(m: Model, d: Data):
  """Broad-phase collision detection via sweep-and-prune."""

  wp.launch(
    kernel=broadphase_project_boxes_onto_sweep_direction_kernel,
    dim=(d.nworld, m.ngeom),
<<<<<<< HEAD
    inputs=[m, d],
=======
    inputs=[d],
>>>>>>> 7c3cfe04
  )

  segmented_sort_available = hasattr(wp.utils, "segmented_sort_pairs")
  if segmented_sort_available:
    wp.utils.segmented_sort_pairs(
      d.box_projections_lower,
      d.box_sorting_indexer,
      m.ngeom * d.nworld,
      d.segment_indices,
    )
  else:
    # Sort each world's segment separately
    for world_id in range(d.nworld):
      start_idx = world_id * m.ngeom

      # Create temporary arrays for sorting
      temp_box_projections_lower = wp.zeros(
        m.ngeom * 2,
        dtype=d.box_projections_lower.dtype,
      )
      temp_box_sorting_indexer = wp.zeros(
        m.ngeom * 2,
        dtype=d.box_sorting_indexer.dtype,
      )

      # Copy data to temporary arrays
      wp.copy(
        temp_box_projections_lower,
        d.box_projections_lower,
        0,
        start_idx,
        m.ngeom,
      )
      wp.copy(
        temp_box_sorting_indexer,
        d.box_sorting_indexer,
        0,
        start_idx,
        m.ngeom,
      )

      # Sort the temporary arrays
      wp.utils.radix_sort_pairs(
        temp_box_projections_lower, temp_box_sorting_indexer, m.ngeom
      )

      # Copy sorted data back
      wp.copy(
        d.box_projections_lower,
        temp_box_projections_lower,
        start_idx,
        0,
        m.ngeom,
      )
      wp.copy(
        d.box_sorting_indexer,
        temp_box_sorting_indexer,
        start_idx,
        0,
        m.ngeom,
      )

  wp.launch(
    kernel=reorder_bounding_boxes_kernel,
    dim=(d.nworld, m.ngeom),
    inputs=[d],
  )

  wp.launch(
    kernel=broadphase_sweep_and_prune_prepare_kernel,
    dim=(d.nworld, m.ngeom),
    inputs=[m, d],
  )

  # The scan (scan = cumulative sum, either inclusive or exclusive depending on the last argument) is used for load balancing among the threads
  wp.utils.array_scan(d.ranges.reshape(-1), d.cumulative_sum, True)

  # Estimate how many overlap checks need to be done - assumes each box has to be compared to 5 other boxes (and batched over all worlds)
  num_sweep_threads = 5 * d.nworld * m.ngeom
  filter_parent = not m.opt.disableflags & DisableBit.FILTERPARENT.value
  wp.launch(
    kernel=broadphase_sweep_and_prune_kernel,
    dim=num_sweep_threads,
    inputs=[m, d, num_sweep_threads, filter_parent],
<<<<<<< HEAD
  )


###########################################################################################3


def init_contact(m: Model, d: Data):
  # initialize output data
  wp.launch(
    kernel=init_contact_kernel,
    dim=(d.nconmax),
    inputs=[d.contact],
  )


def broadphase(m: Model, d: Data):
  # broadphase collision detection

  # generate geom AABBs
  wp.launch(
    kernel=get_dyn_geom_aabb,
    dim=(d.nworld, m.ngeom),
    inputs=[m, d],
  )

=======
  )


###########################################################################################3


def broadphase(m: Model, d: Data):
  # broadphase collision detection

  # generate geom AABBs
  wp.launch(
    kernel=get_dyn_geom_aabb,
    dim=(d.nworld, m.ngeom),
    inputs=[m, d],
  )

>>>>>>> 7c3cfe04
  broadphase_sweep_and_prune(m, d)


def group_contacts_by_type(m: Model, d: Data):
  # initialize type pair count & group contacts by type

  # Initialize type pair count
  d.narrowphase_candidate_group_count.zero_()

  wp.launch(
    group_contacts_by_type_kernel,
    dim=(d.nworld, d.max_num_overlaps_per_world),
    inputs=[m, d],
  )

  # Initialize the env contact counter
  d.ncon.zero_()


def get_contact_solver_params(m: Model, d: Data):
  wp.launch(
    get_contact_solver_params_kernel,
    dim=[d.nconmax],
    inputs=[m, d],
  )

  # TODO(team): do we need condim sorting, deepest penetrating contact here?


def collision(m: Model, d: Data):
  """Collision detection."""

  # AD: based on engine_collision_driver.py in Eric's warp fork/mjx-collisions-dev
  # which is further based on the CUDA code here:
  # https://github.com/btaba/mujoco/blob/warp-collisions/mjx/mujoco/mjx/_src/cuda/engine_collision_driver.cu.cc#L458-L583

  broadphase(m, d)
  # filtering?
  group_contacts_by_type(m, d)
  # XXX switch between collision functions and GJK/EPA here
  if True:
    from .collision_functions import narrowphase
  else:
    from .collision_convex import narrowphase

  # TODO(team): should we limit per-world contact nubmers?
  # TODO(team): we should reject far-away contacts in the narrowphase instead of constraint
  #             partitioning because we can move some pressure of the atomics
  narrowphase(m, d)
  get_contact_solver_params(m, d)<|MERGE_RESOLUTION|>--- conflicted
+++ resolved
@@ -17,14 +17,7 @@
 
 from .types import Model
 from .types import Data
-<<<<<<< HEAD
-from .types import Contact
 from .types import MJ_MINVAL
-from .types import MJ_NREF
-from .types import MJ_NIMP
-=======
-from .types import MJ_MINVAL
->>>>>>> 7c3cfe04
 from .types import vec5
 from .types import DisableBit
 from .support import where
@@ -105,10 +98,6 @@
 
 @wp.kernel
 def broadphase_project_boxes_onto_sweep_direction_kernel(
-<<<<<<< HEAD
-  m: Model,
-=======
->>>>>>> 7c3cfe04
   d: Data,
 ):
   worldId, i = wp.tid()
@@ -387,11 +376,7 @@
   wp.launch(
     kernel=broadphase_project_boxes_onto_sweep_direction_kernel,
     dim=(d.nworld, m.ngeom),
-<<<<<<< HEAD
-    inputs=[m, d],
-=======
     inputs=[d],
->>>>>>> 7c3cfe04
   )
 
   segmented_sort_available = hasattr(wp.utils, "segmented_sort_pairs")
@@ -476,20 +461,10 @@
     kernel=broadphase_sweep_and_prune_kernel,
     dim=num_sweep_threads,
     inputs=[m, d, num_sweep_threads, filter_parent],
-<<<<<<< HEAD
   )
 
 
 ###########################################################################################3
-
-
-def init_contact(m: Model, d: Data):
-  # initialize output data
-  wp.launch(
-    kernel=init_contact_kernel,
-    dim=(d.nconmax),
-    inputs=[d.contact],
-  )
 
 
 def broadphase(m: Model, d: Data):
@@ -502,24 +477,6 @@
     inputs=[m, d],
   )
 
-=======
-  )
-
-
-###########################################################################################3
-
-
-def broadphase(m: Model, d: Data):
-  # broadphase collision detection
-
-  # generate geom AABBs
-  wp.launch(
-    kernel=get_dyn_geom_aabb,
-    dim=(d.nworld, m.ngeom),
-    inputs=[m, d],
-  )
-
->>>>>>> 7c3cfe04
   broadphase_sweep_and_prune(m, d)
 
 
