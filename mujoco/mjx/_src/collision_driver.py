# Copyright 2025 The Physics-Next Project Developers
#
# Licensed under the Apache License, Version 2.0 (the "License");
# you may not use this file except in compliance with the License.
# You may obtain a copy of the License at
#
#     http://www.apache.org/licenses/LICENSE-2.0
#
# Unless required by applicable law or agreed to in writing, software
# distributed under the License is distributed on an "AS IS" BASIS,
# WITHOUT WARRANTIES OR CONDITIONS OF ANY KIND, either express or implied.
# See the License for the specific language governing permissions and
# limitations under the License.
# ==============================================================================

import warp as wp

from .types import Model
from .types import Data
from .types import Contact
from .types import GeomType
from .types import MJ_MINVAL
from .types import MJ_NREF
from .types import MJ_NIMP
from .types import array2df
from .types import array3df
from .types import NUM_GEOM_TYPES
from .types import vec5
from .collision_functions import _COLLISION_FUNCS
from .support import where
from .support import group_key


#####################################################################################
# BROADPHASE
#####################################################################################
# old kernel for aabb calculation - not sure if this is correct
# @wp.func
# def transform_aabb(
#   aabb: wp.types.matrix(shape=(2, 3), dtype=wp.float32),
#   pos: wp.vec3,
#   rot: wp.mat33,
# ) -> wp.types.matrix(shape=(2, 3), dtype=wp.float32):
#   # Extract center and extents from AABB
#   center = aabb[0]
#   extents = aabb[1]

#   absRot = rot
#   absRot[0, 0] = wp.abs(rot[0, 0])
#   absRot[0, 1] = wp.abs(rot[0, 1])
#   absRot[0, 2] = wp.abs(rot[0, 2])
#   absRot[1, 0] = wp.abs(rot[1, 0])
#   absRot[1, 1] = wp.abs(rot[1, 1])
#   absRot[1, 2] = wp.abs(rot[1, 2])
#   absRot[2, 0] = wp.abs(rot[2, 0])
#   absRot[2, 1] = wp.abs(rot[2, 1])
#   absRot[2, 2] = wp.abs(rot[2, 2])
#   world_extents = extents * absRot

#   # Transform center
#   new_center = rot @ center + pos

#   # Return new AABB as matrix with center and full size
#   result = BoxType()
#   result[0] = wp.vec3(new_center.x, new_center.y, new_center.z)
#   result[1] = wp.vec3(world_extents.x, world_extents.y, world_extents.z)
#   return result


# use this kernel to get the AAMM for each body
@wp.kernel
def get_dyn_body_aamm(
  body_geomnum: wp.array(dtype=int),
  body_geomadr: wp.array(dtype=int),
  geom_margin: wp.array(dtype=float),
  geom_xpos: wp.array(dtype=wp.vec3, ndim=2),
  geom_rbound: wp.array(dtype=float),
  dyn_body_aamm: wp.array(dtype=wp.vec3, ndim=3),
):
  env_id, bid = wp.tid()

  # Initialize AAMM with extreme values
  aamm_min = wp.vec3(1000000000.0, 1000000000.0, 1000000000.0)
  aamm_max = wp.vec3(-1000000000.0, -1000000000.0, -1000000000.0)

  # Iterate over all geometries associated with the body
  for i in range(body_geomnum[bid]):
    g = body_geomadr[bid] + i

    for j in range(3):
      pos = geom_xpos[env_id, g][j]
      rbound = geom_rbound[g]
      margin = geom_margin[g]

      min_val = pos - rbound - margin
      max_val = pos + rbound + margin

      aamm_min[j] = wp.min(aamm_min[j], min_val)
      aamm_max[j] = wp.max(aamm_max[j], max_val)

  # Write results to output
  dyn_body_aamm[env_id, bid, 0] = aamm_min
  dyn_body_aamm[env_id, bid, 1] = aamm_max


# @wp.struct
# class Mat3x4:
#     row0 : wp.vec4
#     row1 : wp.vec4
#     row2 : wp.vec4

# @wp.func
# def xposmat_to_float4(xpos: wp.array(dtype=wp.vec3, ndim=2), xmat: wp.array(dtype=wp.mat33, ndim=2), env_id: int, gid: int) -> Mat3x4:
#     result = Mat3x4()
#     pos = xpos[env_id, gid]
#     m = xmat[env_id, gid]
#     result.row0 = wp.vec4(m[0, 0], m[0, 1], m[0, 2],
#                           pos.x)
#     result.row1 = wp.vec4(m[1, 0], m[1, 1], m[1, 2],
#                           pos.y)
#     result.row2 = wp.vec4(m[2, 0], m[2, 1], m[2, 2],
#                           pos.z)
#     return result

# @wp.func
# def transform_point(mat : Mat3x4, pos : wp.vec3)->wp.vec3:
#     x = wp.dot(wp.vec3(mat.row0[0], mat.row0[1], mat.row0[2]), pos) + mat.row0[3]
#     y = wp.dot(wp.vec3(mat.row1[0], mat.row1[1], mat.row1[2]), pos) + mat.row1[3]
#     z = wp.dot(wp.vec3(mat.row2[0], mat.row2[1], mat.row2[2]), pos) + mat.row2[3]
#     return wp.vec3(x, y, z)


@wp.kernel
def get_dyn_geom_aabb(
  geom_xpos: wp.array(dtype=wp.vec3, ndim=2),
  geom_xmat: wp.array(dtype=wp.mat33, ndim=2),
  geom_aabb: wp.array(dtype=wp.vec3, ndim=3),
  dyn_aabb: wp.array(dtype=wp.vec3, ndim=3),
):
  env_id, gid = wp.tid()
  # if tid >= nenv * ngeom:
  #     return

  # env_id = tid // ngeom
  # gid = tid % ngeom

  pos = geom_xpos[env_id, gid]
  ori = geom_xmat[env_id, gid]

  # mat = xposmat_to_float4(geom_xpos, geom_xmat, env_id, gid)

  aabb = geom_aabb[
    env_id, gid, 0
  ]  # wp.vec3(geom_aabb[gid * 6 + 3], geom_aabb[gid * 6 + 4], geom_aabb[gid * 6 + 5])
  aabb_pos = geom_aabb[
    env_id, gid, 1
  ]  # wp.vec3(geom_aabb[gid * 6], geom_aabb[gid * 6 + 1], geom_aabb[gid * 6 + 2])

  aabb_max = wp.vec3(-1000000000.0, -1000000000.0, -1000000000.0)
  aabb_min = wp.vec3(1000000000.0, 1000000000.0, 1000000000.0)

  for i in range(8):
    corner = wp.vec3(aabb.x, aabb.y, aabb.z)
    if i % 2 == 0:
      corner.x = -corner.x
    if (i // 2) % 2 == 0:
      corner.y = -corner.y
    if i < 4:
      corner.z = -corner.z
    corner_world = (
      ori * (corner + aabb_pos) + pos
    )  # transform_point(mat, corner + aabb_pos)
    aabb_max = wp.max(aabb_max, corner_world)
    aabb_min = wp.min(aabb_min, corner_world)

  # Write results to output
  dyn_aabb[env_id, gid, 0] = aabb_min
  dyn_aabb[env_id, gid, 1] = aabb_max

  # dyn_aabb[tid * 6 + 0] = aabb_min[0]
  # dyn_aabb[tid * 6 + 1] = aabb_min[1]
  # dyn_aabb[tid * 6 + 2] = aabb_min[2]
  # dyn_aabb[tid * 6 + 3] = aabb_max[0]
  # dyn_aabb[tid * 6 + 4] = aabb_max[1]
  # dyn_aabb[tid * 6 + 5] = aabb_max[2]


@wp.kernel
def init_contact_kernel(
  contact: Contact,
):
  contact_id = wp.tid()

  contact.dist[contact_id] = 1e12
  contact.pos[contact_id] = wp.vec3(0.0)
  contact.frame[contact_id] = wp.mat33f(0.0)
  contact.geom[contact_id] = wp.vec2i(-1, -1)
  contact.includemargin[contact_id] = 0.0
  contact.solref[contact_id].x = 0.02
  contact.solref[contact_id].y = 1.0
  contact.solimp[contact_id] = vec5(0.9, 0.95, 0.001, 0.5, 2.0)
  contact.friction[contact_id] = vec5(1.0, 1.0, 0.005, 0.0001, 0.0001)
  contact.solreffriction[contact_id] = wp.vec2(0.0, 0.0)


@wp.func
def overlap(
  world_id: int,
  a: int,
  b: int,
  boxes: wp.array(dtype=wp.vec3, ndim=3),
) -> bool:
  # Extract centers and sizes
  a_min = boxes[world_id, a, 0]
  a_max = boxes[world_id, a, 1]
  b_min = boxes[world_id, b, 0]
  b_max = boxes[world_id, b, 1]

  return not (
    a_min.x > b_max.x
    or b_min.x > a_max.x
    or a_min.y > b_max.y
    or b_min.y > a_max.y
    or a_min.z > b_max.z
    or b_min.z > a_max.z
  )


@wp.kernel
def broadphase_project_boxes_onto_sweep_direction_kernel(
  boxes: wp.array(dtype=wp.vec3, ndim=3),
  data_start: wp.array(dtype=wp.float32, ndim=2),
  data_end: wp.array(dtype=wp.float32, ndim=2),
  data_indexer: wp.array(dtype=wp.int32, ndim=2),
  direction: wp.vec3,
  abs_dir: wp.vec3,
  result_count: wp.array(dtype=wp.int32, ndim=1),
):
  worldId, i = wp.tid()

  # box = boxes[worldId, i]
  # box = transform_aabb(box, box_translations[worldId, i], box_rotations[worldId, i])
  box_min = boxes[worldId, i, 0]
  box_max = boxes[worldId, i, 1]
  c = (box_min + box_max) * 0.5
  box_half_size = (box_max - box_min) * 0.5
  center = wp.dot(direction, c)
  d = wp.dot(box_half_size, abs_dir)
  f = center - d

  # Store results in the data arrays
  data_start[worldId, i] = f
  data_end[worldId, i] = center + d
  data_indexer[worldId, i] = i

  if i == 0:
    result_count[worldId] = 0  # Initialize result count to 0


@wp.kernel
def reorder_bounding_boxes_kernel(
  boxes: wp.array(dtype=wp.vec3, ndim=3),
  boxes_sorted: wp.array(dtype=wp.vec3, ndim=3),
  data_indexer: wp.array(dtype=wp.int32, ndim=2),
):
  worldId, i = wp.tid()

  # Get the index from the data indexer
  mapped = data_indexer[worldId, i]

  # Get the box from the original boxes array
  box_min = boxes[worldId, mapped, 0]
  box_max = boxes[worldId, mapped, 1]

  # box = transform_aabb(
  #   box, box_translations[worldId, mapped], box_rotations[worldId, mapped]
  # )

  # Reorder the box into the sorted array
  boxes_sorted[worldId, i, 0] = box_min
  boxes_sorted[worldId, i, 1] = box_max


@wp.func
def find_first_greater_than(
  worldId: int,
  starts: wp.array(dtype=wp.float32, ndim=2),
  value: wp.float32,
  low: int,
  high: int,
) -> int:
  while low < high:
    mid = (low + high) >> 1
    if starts[worldId, mid] > value:
      high = mid
    else:
      low = mid + 1
  return low


@wp.kernel
def broadphase_sweep_and_prune_prepare_kernel(
  num_boxes_per_world: int,
  data_start: wp.array(dtype=wp.float32, ndim=2),
  data_end: wp.array(dtype=wp.float32, ndim=2),
  indexer: wp.array(dtype=wp.int32, ndim=2),
  cumulative_sum: wp.array(dtype=wp.int32, ndim=2),
):
  worldId, i = wp.tid()  # Get the thread ID

  # Get the index of the current bounding box
  idx1 = indexer[worldId, i]

  end = data_end[worldId, idx1]
  limit = find_first_greater_than(worldId, data_start, end, i + 1, num_boxes_per_world)
  limit = wp.min(num_boxes_per_world - 1, limit)

  # Calculate the range of boxes for the sweep and prune process
  count = limit - i

  # Store the cumulative sum for the current box
  cumulative_sum[worldId, i] = count


@wp.func
def find_right_most_index_int(
  starts: wp.array(dtype=wp.int32, ndim=1), value: wp.int32, low: int, high: int
) -> int:
  while low < high:
    mid = (low + high) >> 1
    if starts[mid] > value:
      high = mid
    else:
      low = mid + 1
  return high


@wp.func
def find_indices(
  id: int, cumulative_sum: wp.array(dtype=wp.int32, ndim=1), length: int
) -> wp.vec2i:
  # Perform binary search to find the right most index
  i = find_right_most_index_int(cumulative_sum, id, 0, length)

  # Get the baseId, and compute the offset and j
  if i > 0:
    base_id = cumulative_sum[i - 1]
  else:
    base_id = 0
  offset = id - base_id
  j = i + offset + 1

  return wp.vec2i(i, j)


@wp.kernel
def broadphase_sweep_and_prune_kernel(
  num_threads: int,
  length: int,
  num_boxes_per_world: int,
  max_num_overlaps_per_world: int,
  cumulative_sum: wp.array(dtype=wp.int32, ndim=1),
  data_indexer: wp.array(dtype=wp.int32, ndim=2),
  data_result: wp.array(dtype=wp.vec2i, ndim=2),
  result_count: wp.array(dtype=wp.int32, ndim=1),
  boxes_sorted: wp.array(dtype=wp.vec3, ndim=3),
  # The following are used to filter the broadphase pairs
  # filter_parent: bool,
  nexclude: int,
  body_parentid: wp.array(dtype=int),
  body_weldid: wp.array(dtype=int),
  body_contype: wp.array(dtype=int),
  body_conaffinity: wp.array(dtype=int),
  # body_has_plane: wp.array(dtype=bool),
  exclude_signature: wp.array(dtype=int),
  geom_bodyid: wp.array(dtype=int),
):
  threadId = wp.tid()  # Get thread ID
  if length > 0:
    total_num_work_packages = cumulative_sum[length - 1]
  else:
    total_num_work_packages = 0

  while threadId < total_num_work_packages:
    # Get indices for current and next box pair
    ij = find_indices(threadId, cumulative_sum, length)
    i = ij.x
    j = ij.y

    worldId = i // num_boxes_per_world
    i = i % num_boxes_per_world

    # world_id_j = j // num_boxes_per_world
    j = j % num_boxes_per_world

    # assert worldId == world_id_j, "Only boxes in the same world can be compared"
    # TODO: Remove print if debugging is done
    # if worldId != world_id_j:
    #     print("Only boxes in the same world can be compared")

    idx1 = data_indexer[worldId, i]

    # box1 = boxes_sorted[worldId, i]

    idx2 = data_indexer[worldId, j]

    body1 = wp.min(idx1, idx2)
    body2 = wp.max(idx1, idx2)

    # Collision filtering start
    """
    if (body_contype[body1] == 0 and body_conaffinity[body1] == 0) or (
      body_contype[body2] == 0 and body_conaffinity[body2] == 0
    ):
      continue

    signature = (body1 << 16) + body2
    filtered = bool(False)
    for i in range(nexclude):
      if exclude_signature[i] == signature:
        filtered = True
        break

    if filtered:
      continue

    w1 = body_weldid[body1]
    w2 = body_weldid[body2]
    if w1 == w2:
      continue

    # Filter parent not supported yet
    # w1_p = body_weldid[body_parentid[w1]]
    # w2_p = body_weldid[body_parentid[w2]]
    # if filter_parent and w1 != 0 and w2 != 0 and (w1 == w2_p or w2 == w1_p):
    #     continue
    # Collision filtering end
    """

    body1 = geom_bodyid[i]
    body2 = geom_bodyid[j]
    if body1 == body2:
      continue

    # Check if the boxes overlap
    if body1 != body2 and overlap(worldId, i, j, boxes_sorted):
      # if not (body_has_plane[body1] or body_has_plane[body2]):
      #  return

      pair = wp.vec2i(body1, body2)

      id = wp.atomic_add(result_count, worldId, 1)

      if id < max_num_overlaps_per_world:
        data_result[worldId, id] = pair

    threadId += num_threads


@wp.kernel
def get_contact_solver_params_kernel(
  geom: wp.array(dtype=wp.vec2i),
  geom_priority: wp.array(dtype=wp.int32),
  geom_solmix: wp.array(dtype=wp.float32),
  geom_friction: array2df,
  geom_solref: array2df,
  geom_solimp: array2df,
  geom_margin: wp.array(dtype=wp.float32),
  geom_gap: wp.array(dtype=wp.float32),
  ncon: wp.array(dtype=wp.int32),
  # outputs
  includemargin: wp.array(dtype=wp.float32),
  friction: wp.array(dtype=vec5),
  solref: wp.array(dtype=wp.vec2f),
  solreffriction: wp.array(dtype=wp.vec2f),
  solimp: wp.array(dtype=vec5),
):
  tid = wp.tid()

  n_contact_pts = ncon[0]
  if tid >= n_contact_pts:
    return

  g1 = geom[tid].x
  g2 = geom[tid].y

  margin = wp.max(geom_margin[g1], geom_margin[g2])
  gap = wp.max(geom_gap[g1], geom_gap[g2])
  solmix1 = geom_solmix[g1]
  solmix2 = geom_solmix[g2]
  mix = solmix1 / (solmix1 + solmix2)
  mix = where((solmix1 < MJ_MINVAL) and (solmix2 < MJ_MINVAL), 0.5, mix)
  mix = where((solmix1 < MJ_MINVAL) and (solmix2 >= MJ_MINVAL), 0.0, mix)
  mix = where((solmix1 >= MJ_MINVAL) and (solmix2 < MJ_MINVAL), 1.0, mix)

  p1 = geom_priority[g1]
  p2 = geom_priority[g2]
  mix = where(p1 == p2, mix, where(p1 > p2, 1.0, 0.0))
  is_standard = (geom_solref[g1, 0] > 0) and (geom_solref[g2, 0] > 0)

  solref_ = wp.vec(0.0, length=MJ_NREF, dtype=wp.float32)
  for i in range(MJ_NREF):
    solref_[i] = mix * geom_solref[g1, i] + (1.0 - mix) * geom_solref[g2, i]
    solref_[i] = where(
      is_standard, solref_[i], wp.min(geom_solref[g1, i], geom_solref[g2, i])
    )

  # solimp_ = wp.zeros(mjNIMP, dtype=float)
  # for i in range(mjNIMP):
  #     solimp_[i] = mix * geom_solimp[i + g1 * mjNIMP] + (1 - mix) * geom_solimp[i + g2 * mjNIMP]

  friction_ = wp.vec3(0.0, 0.0, 0.0)
  for i in range(3):
    friction_[i] = wp.max(geom_friction[g1, i], geom_friction[g2, i])

  friction5 = vec5(friction_[0], friction_[0], friction_[1], friction_[2], friction_[2])

  includemargin[tid] = margin - gap
  friction[tid] = friction5

  for i in range(2):
    solref[tid][i] = solref_[i]

  for i in range(MJ_NIMP):
    solimp[tid][i] = (
      mix * geom_solimp[g1, i] + (1.0 - mix) * geom_solimp[g2, i]
    )  # solimp_[i]


@wp.kernel
def group_contacts_by_type_kernel(
  geom_type: wp.array(dtype=wp.int32),
  bp_geom_pair: wp.array(dtype=wp.vec2i, ndim=2),
  bp_geom_pair_count: wp.array(dtype=wp.int32),
  # outputs
  type_pair_env_id: wp.array(dtype=wp.int32, ndim=2),
  type_pair_geom_id: wp.array(dtype=wp.vec2i, ndim=2),
  type_pair_count: wp.array(dtype=wp.int32),
):
  worldid, tid = wp.tid()
  if tid >= bp_geom_pair_count[worldid]:
    return

  geoms = bp_geom_pair[worldid, tid]
  geom1 = geoms[0]
  geom2 = geoms[1]

  type1 = geom_type[geom1]
  type2 = geom_type[geom2]
  key = group_key(type1, type2)

  n_type_pair = wp.atomic_add(type_pair_count, key, 1)
  type_pair_env_id[key, n_type_pair] = worldid
  type_pair_geom_id[key, n_type_pair] = wp.vec2i(geom1, geom2)


def broadphase_sweep_and_prune(m: Model, d: Data):
  """Broad-phase collision detection via sweep-and-prune."""

  # Directional vectors for sweep
  # TODO: Improve picking of direction
  direction = wp.vec3(0.5935, 0.7790, 0.1235)
  direction = wp.normalize(direction)
  abs_dir = wp.vec3(abs(direction.x), abs(direction.y), abs(direction.z))

  wp.launch(
    kernel=broadphase_project_boxes_onto_sweep_direction_kernel,
    dim=(d.nworld, m.ngeom),
    inputs=[
      d.dyn_geom_aabb,
      d.data_start,
      d.data_end,
      d.data_indexer,
      direction,
      abs_dir,
      d.result_count,
    ],
  )

  segmented_sort_available = hasattr(wp.utils, "segmented_sort_pairs")

  if segmented_sort_available:
    # print("Using segmented sort")
    wp.utils.segmented_sort_pairs(
      d.data_start, d.data_indexer, m.ngeom * d.nworld, d.segment_indices, d.nworld
    )
  else:
    # Sort each world's segment separately
    for world_id in range(d.nworld):
      start_idx = world_id * m.ngeom

      # Create temporary arrays for sorting
      temp_data_start = wp.zeros(
        m.ngeom * 2,
        dtype=d.data_start.dtype,
      )
      temp_data_indexer = wp.zeros(
        m.ngeom * 2,
        dtype=d.data_indexer.dtype,
      )

      # Copy data to temporary arrays
      wp.copy(
        temp_data_start,
        d.data_start,
        0,
        start_idx,
        m.ngeom,
      )
      wp.copy(
        temp_data_indexer,
        d.data_indexer,
        0,
        start_idx,
        m.ngeom,
      )

      # Sort the temporary arrays
      wp.utils.radix_sort_pairs(temp_data_start, temp_data_indexer, m.ngeom)

      # Copy sorted data back
      wp.copy(
        d.data_start,
        temp_data_start,
        start_idx,
        0,
        m.ngeom,
      )
      wp.copy(
        d.data_indexer,
        temp_data_indexer,
        start_idx,
        0,
        m.ngeom,
      )

  wp.launch(
    kernel=reorder_bounding_boxes_kernel,
    dim=(d.nworld, m.ngeom),
    inputs=[d.dyn_geom_aabb, d.boxes_sorted, d.data_indexer],
  )

  wp.launch(
    kernel=broadphase_sweep_and_prune_prepare_kernel,
    dim=(d.nworld, m.ngeom),
    inputs=[
      m.ngeom,
      d.data_start,
      d.data_end,
      d.data_indexer,
      d.ranges,
    ],
  )

  # The scan (scan = cumulative sum, either inclusive or exclusive depending on the last argument) is used for load balancing among the threads
  wp.utils.array_scan(d.ranges.reshape(-1), d.cumulative_sum, True)

  # Estimate how many overlap checks need to be done - assumes each box has to be compared to 5 other boxes (and batched over all worlds)
  num_sweep_threads = 5 * d.nworld * m.ngeom
  wp.launch(
    kernel=broadphase_sweep_and_prune_kernel,
    dim=num_sweep_threads,
    inputs=[
      num_sweep_threads,
      d.nworld * m.ngeom,
      m.ngeom,
      d.max_num_overlaps_per_world,
      d.cumulative_sum,
      d.data_indexer,
      d.broadphase_pairs,
      d.result_count,
      d.boxes_sorted,
      # filter_parent,
      m.nexclude,
      m.body_parentid,
      m.body_weldid,
      m.body_contype,
      m.body_conaffinity,
      # body_has_plane,
      m.exclude_signature,
      d.geom_bodyid,
    ],
  )


###########################################################################################3


def init_contact(m: Model, d: Data):
  # initialize output data
  wp.launch(
    kernel=init_contact_kernel,
    dim=(d.nconmax),
    inputs=[d.contact],
  )


def broadphase(m: Model, d: Data):
  # broadphase collision detection

  # generate body AAMMs
  # generate body pairs
  # get geom AABBs in global frame
  # get geom pairs

  # generate body AAMMs
  # wp.launch(
  #   kernel=get_dyn_body_aamm,
  #   dim=(d.nworld, m.nbody),
  #   inputs=[
  #     m.body_geomnum,
  #     m.body_geomadr,
  #     m.geom_margin,
  #     d.geom_xpos,
  #     m.geom_rbound,
  #     d.dyn_body_aamm,
  #   ],
  # )

  # get geom AABBs in global frame
  wp.launch(
<<<<<<< HEAD
    kernel=get_dyn_body_aamm,
    dim=(d.nworld, m.nbody),
    inputs=[
      m.body_geomnum,
      m.body_geomadr,
      m.geom_margin,
      d.geom_xpos,
      m.geom_rbound,
    ],
    outputs=[
      d.dyn_body_aamm,
    ],
=======
    kernel=get_dyn_geom_aabb,
    dim=(d.nworld, m.ngeom),
    inputs=[d.geom_xpos, d.geom_xmat, d.geom_aabb, d.dyn_geom_aabb],
>>>>>>> 14f74004
  )

  broadphase_sweep_and_prune(m, d)


def group_contacts_by_type(m: Model, d: Data):
  # initialize type pair count & group contacts by type

  # Initialize type pair count
  d.narrowphase_candidate_group_count.zero_()

  wp.launch(
    group_contacts_by_type_kernel,
    dim=(d.nworld, d.max_num_overlaps_per_world),
    inputs=[
      m.geom_type,
      d.broadphase_pairs,
      d.result_count,
    ],
    outputs=[
      d.narrowphase_candidate_worldid,
      d.narrowphase_candidate_geom,
      d.narrowphase_candidate_group_count,
    ],
  )

  # Initialize the env contact counter
  d.ncon.zero_()


def get_contact_solver_params(m: Model, d: Data):
  wp.launch(
    get_contact_solver_params_kernel,
    dim=[d.nconmax],
    inputs=[
      d.contact.geom,
      m.geom_priority,
      m.geom_solmix,
      m.geom_friction,
      m.geom_solref,
      m.geom_solimp,
      m.geom_margin,
      m.geom_gap,
      d.ncon,
    ],
    outputs=[
      d.contact.includemargin,
      d.contact.friction,
      d.contact.solref,
      d.contact.solreffriction,
      d.contact.solimp,
    ],
  )

  # TODO(team): do we need condim sorting, deepest penetrating contact here?


def collision(m: Model, d: Data):
  """Collision detection."""

  # AD: based on engine_collision_driver.py in Eric's warp fork/mjx-collisions-dev
  # which is further based on the CUDA code here:
  # https://github.com/btaba/mujoco/blob/warp-collisions/mjx/mujoco/mjx/_src/cuda/engine_collision_driver.cu.cc#L458-L583

  init_contact(m, d)
  broadphase(m, d)
  # filtering?
  group_contacts_by_type(m, d)
  # XXX switch between collision functions and GJK/EPA here
  if True:
    from .collision_functions import narrowphase
  else:
    from .collision_convex import narrowphase
  narrowphase(m, d)
  get_contact_solver_params(m, d)<|MERGE_RESOLUTION|>--- conflicted
+++ resolved
@@ -718,25 +718,27 @@
   # )
 
   # get geom AABBs in global frame
+  # wp.launch(
+  #   kernel=get_dyn_body_aamm,
+  #   dim=(d.nworld, m.nbody),
+  #   inputs=[
+  #     m.body_geomnum,
+  #     m.body_geomadr,
+  #     m.geom_margin,
+  #     d.geom_xpos,
+  #     m.geom_rbound,
+  #   ],
+  #   outputs=[
+  #     d.dyn_body_aamm,
+  #   ],
+
   wp.launch(
-<<<<<<< HEAD
-    kernel=get_dyn_body_aamm,
-    dim=(d.nworld, m.nbody),
-    inputs=[
-      m.body_geomnum,
-      m.body_geomadr,
-      m.geom_margin,
-      d.geom_xpos,
-      m.geom_rbound,
-    ],
-    outputs=[
-      d.dyn_body_aamm,
-    ],
-=======
     kernel=get_dyn_geom_aabb,
     dim=(d.nworld, m.ngeom),
-    inputs=[d.geom_xpos, d.geom_xmat, d.geom_aabb, d.dyn_geom_aabb],
->>>>>>> 14f74004
+    inputs=[d.geom_xpos, d.geom_xmat, d.geom_aabb],
+    outputs=[
+      d.dyn_geom_aabb,
+    ],
   )
 
   broadphase_sweep_and_prune(m, d)
