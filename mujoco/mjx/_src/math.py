# Copyright 2025 The Physics-Next Project Developers
#
# Licensed under the Apache License, Version 2.0 (the "License");
# you may not use this file except in compliance with the License.
# You may obtain a copy of the License at
#
#     http://www.apache.org/licenses/LICENSE-2.0
#
# Unless required by applicable law or agreed to in writing, software
# distributed under the License is distributed on an "AS IS" BASIS,
# WITHOUT WARRANTIES OR CONDITIONS OF ANY KIND, either express or implied.
# See the License for the specific language governing permissions and
# limitations under the License.
# ==============================================================================

import warp as wp

from . import types
from .support import where


@wp.func
def mul_quat(u: wp.quat, v: wp.quat) -> wp.quat:
  return wp.quat(
    u[0] * v[0] - u[1] * v[1] - u[2] * v[2] - u[3] * v[3],
    u[0] * v[1] + u[1] * v[0] + u[2] * v[3] - u[3] * v[2],
    u[0] * v[2] - u[1] * v[3] + u[2] * v[0] + u[3] * v[1],
    u[0] * v[3] + u[1] * v[2] - u[2] * v[1] + u[3] * v[0],
  )


@wp.func
def rot_vec_quat(vec: wp.vec3, quat: wp.quat) -> wp.vec3:
  s, u = quat[0], wp.vec3(quat[1], quat[2], quat[3])
  r = 2.0 * (wp.dot(u, vec) * u) + (s * s - wp.dot(u, u)) * vec
  r = r + 2.0 * s * wp.cross(u, vec)
  return r


@wp.func
def axis_angle_to_quat(axis: wp.vec3, angle: wp.float32) -> wp.quat:
  s, c = wp.sin(angle * 0.5), wp.cos(angle * 0.5)
  axis = axis * s
  return wp.quat(c, axis[0], axis[1], axis[2])


@wp.func
def quat_to_mat(quat: wp.quat) -> wp.mat33:
  """Converts a quaternion into a 9-dimensional rotation matrix."""
  vec = wp.vec4(quat[0], quat[1], quat[2], quat[3])
  q = wp.outer(vec, vec)

  return wp.mat33(
    q[0, 0] + q[1, 1] - q[2, 2] - q[3, 3],
    2.0 * (q[1, 2] - q[0, 3]),
    2.0 * (q[1, 3] + q[0, 2]),
    2.0 * (q[1, 2] + q[0, 3]),
    q[0, 0] - q[1, 1] + q[2, 2] - q[3, 3],
    2.0 * (q[2, 3] - q[0, 1]),
    2.0 * (q[1, 3] - q[0, 2]),
    2.0 * (q[2, 3] + q[0, 1]),
    q[0, 0] - q[1, 1] - q[2, 2] + q[3, 3],
  )


@wp.func
def quat_inv(quat: wp.quat) -> wp.quat:
  return wp.quat(quat[0], -quat[1], -quat[2], -quat[3])


@wp.func
def inert_vec(i: types.vec10, v: wp.spatial_vector) -> wp.spatial_vector:
  """mju_mulInertVec: multiply 6D vector (rotation, translation) by 6D inertia matrix."""
  return wp.spatial_vector(
    i[0] * v[0] + i[3] * v[1] + i[4] * v[2] - i[8] * v[4] + i[7] * v[5],
    i[3] * v[0] + i[1] * v[1] + i[5] * v[2] + i[8] * v[3] - i[6] * v[5],
    i[4] * v[0] + i[5] * v[1] + i[2] * v[2] - i[7] * v[3] + i[6] * v[4],
    i[8] * v[1] - i[7] * v[2] + i[9] * v[3],
    i[6] * v[2] - i[8] * v[0] + i[9] * v[4],
    i[7] * v[0] - i[6] * v[1] + i[9] * v[5],
  )


@wp.func
def motion_cross(u: wp.spatial_vector, v: wp.spatial_vector) -> wp.spatial_vector:
  """Cross product of two motions."""

  u0 = wp.vec3(u[0], u[1], u[2], dtype=wp.float32)
  u1 = wp.vec3(u[3], u[4], u[5], dtype=wp.float32)
  v0 = wp.vec3(v[0], v[1], v[2], dtype=wp.float32)
  v1 = wp.vec3(v[3], v[4], v[5], dtype=wp.float32)

  ang = wp.cross(u0, v0)
  vel = wp.cross(u1, v0) + wp.cross(u0, v1)

  return wp.spatial_vector(ang, vel)


@wp.func
def motion_cross_force(v: wp.spatial_vector, f: wp.spatial_vector) -> wp.spatial_vector:
  """Cross product of a motion and a force."""

  v0 = wp.vec3(v[0], v[1], v[2], dtype=wp.float32)
  v1 = wp.vec3(v[3], v[4], v[5], dtype=wp.float32)
  f0 = wp.vec3(f[0], f[1], f[2], dtype=wp.float32)
  f1 = wp.vec3(f[3], f[4], f[5], dtype=wp.float32)

  ang = wp.cross(v0, f0) + wp.cross(v1, f1)
  vel = wp.cross(v0, f1)

  return wp.spatial_vector(ang, vel)


@wp.func
def quat_to_vel(quat: wp.quat) -> wp.vec3:
  axis = wp.vec3(quat[1], quat[2], quat[3])
  sin_a_2 = wp.norm_l2(axis)

  if sin_a_2 == 0.0:
    return wp.vec3(0.0)

  speed = 2.0 * wp.atan2(sin_a_2, quat[0])
  # when axis-angle is larger than pi, rotation is in the opposite direction
  if speed > wp.pi:
    speed -= 2.0 * wp.pi

  return axis * speed / sin_a_2


@wp.func
def quat_sub(qa: wp.quat, qb: wp.quat) -> wp.vec3:
  """Subtract quaternions, express as 3D velocity: qb*quat(res) = qa."""
  # qdif = neg(qb)*qa
  qneg = wp.quat(qb[0], -qb[1], -qb[2], -qb[3])
  qdif = mul_quat(qneg, qa)

  # convert to 3D velocity
  return quat_to_vel(qdif)


@wp.func
def quat_integrate(q: wp.quat, v: wp.vec3, dt: wp.float32) -> wp.quat:
  """Integrates a quaternion given angular velocity and dt."""
  norm_ = wp.length(v)
  v = wp.normalize(v)  # does that need proper zero gradient handling?
  angle = dt * norm_

  q_res = axis_angle_to_quat(v, angle)
  q_res = mul_quat(q, q_res)

  return wp.normalize(q_res)


@wp.func
<<<<<<< HEAD
def orthogonals(a: wp.vec3) -> tuple[wp.vec3, wp.vec3]:
  """Returns orthogonal vectors `b` and `c`, given a vector `a`."""
  y, z = wp.vec3(0, 1, 0), wp.vec3(0, 0, 1)
  b = wp.select((-0.5 < a[1]) and (a[1] < 0.5), z, y)
  b = b - a * wp.dot(a, b)
  # normalize b. however if a is a zero vector, zero b as well.
  b = wp.select(wp.length_sq(a) > 0.0, vec3(0), wp.normalize(b))
  return b, wp.cross(a, b)


@wp.func
def make_frame(a: wp.vec3) -> wp.mat33:
  """Makes a right-handed 3D frame given a direction."""
  a = wp.normalize(a)
  b, c = orthogonals(a)
  return jp.array([a, b, c])
=======
def orthogonals(a: wp.vec3):
  y = wp.vec3(0.0, 1.0, 0.0)
  z = wp.vec3(0.0, 0.0, 1.0)
  b = where((-0.5 < a[1]) and (a[1] < 0.5), y, z)
  b = b - a * wp.dot(a, b)
  b = wp.normalize(b)
  if wp.length(a) == 0.0:
    b = wp.vec3(0.0, 0.0, 0.0)
  c = wp.cross(a, b)

  return b, c


@wp.func
def make_frame(a: wp.vec3):
  a = wp.normalize(a)
  b, c = orthogonals(a)

  # fmt: off
  return wp.mat33(
    a.x, a.y, a.z,
    b.x, b.y, b.z,
    c.x, c.y, c.z
  )
  # fmt: on


@wp.func
def normalize_with_norm(x: wp.vec3):
  norm = wp.length(x)
  if norm == 0.0:
    return x, 0.0
  return x / norm, norm
>>>>>>> 1cda5b72
<|MERGE_RESOLUTION|>--- conflicted
+++ resolved
@@ -152,24 +152,6 @@
 
 
 @wp.func
-<<<<<<< HEAD
-def orthogonals(a: wp.vec3) -> tuple[wp.vec3, wp.vec3]:
-  """Returns orthogonal vectors `b` and `c`, given a vector `a`."""
-  y, z = wp.vec3(0, 1, 0), wp.vec3(0, 0, 1)
-  b = wp.select((-0.5 < a[1]) and (a[1] < 0.5), z, y)
-  b = b - a * wp.dot(a, b)
-  # normalize b. however if a is a zero vector, zero b as well.
-  b = wp.select(wp.length_sq(a) > 0.0, vec3(0), wp.normalize(b))
-  return b, wp.cross(a, b)
-
-
-@wp.func
-def make_frame(a: wp.vec3) -> wp.mat33:
-  """Makes a right-handed 3D frame given a direction."""
-  a = wp.normalize(a)
-  b, c = orthogonals(a)
-  return jp.array([a, b, c])
-=======
 def orthogonals(a: wp.vec3):
   y = wp.vec3(0.0, 1.0, 0.0)
   z = wp.vec3(0.0, 0.0, 1.0)
@@ -202,5 +184,4 @@
   norm = wp.length(x)
   if norm == 0.0:
     return x, 0.0
-  return x / norm, norm
->>>>>>> 1cda5b72
+  return x / norm, norm