--- conflicted
+++ resolved
@@ -225,11 +225,7 @@
   wp.launch(_grad, dim=(d.nworld, m.nv), inputs=[d])
 
   if m.opt.solver == mujoco.mjtSolver.mjSOL_CG:
-<<<<<<< HEAD
-    smooth.solve_m(m, d, d.efc.grad, d.efc.Mgrad)
-=======
     smooth.solve_m(m, d, ctx.Mgrad, ctx.grad)
->>>>>>> 353c1f99
   elif m.opt.solver == mujoco.mjtSolver.mjSOL_NEWTON:
     # h = qM + (efc_J.T * efc_D * active) @ efc_J
     if m.opt.is_sparse:
