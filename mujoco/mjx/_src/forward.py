import warp as wp
from . import passive
from . import smooth
<<<<<<< HEAD
from . import types
from . import collision_driver
=======
>>>>>>> 95d89e2e

from .types import Model
from .types import Data


def fwd_position(m: Model, d: Data):
  """Position-dependent computations."""

  smooth.kinematics(m, d)
  smooth.com_pos(m, d)
  # TODO(team): smooth.camlight
  # TODO(team): smooth.tendon
  smooth.crb(m, d)
  smooth.factor_m(m, d)
  collision_driver.collision(m, d)
  # TODO(team): constraint.make_constraint
  # TODO(team): smooth.transmission


def fwd_velocity(m: Model, d: Data):
  """Velocity-dependent computations."""

  # TODO(team): tile operations?
  @wp.kernel
  def _actuator_velocity(d: Data):
    worldid, actid, dofid = wp.tid()
    moment = d.actuator_moment[worldid, actid]
    qvel = d.qvel[worldid]
    wp.atomic_add(d.actuator_velocity[worldid], actid, moment[dofid] * qvel[dofid])

  wp.launch(_actuator_velocity, dim=(d.nworld, m.nu, m.nv), inputs=[d])

  smooth.com_vel(m, d)
  passive.passive(m, d)
  smooth.rne(m, d)


def fwd_acceleration(m: Model, d: Data):
  """Add up all non-constraint forces, compute qacc_smooth."""

  qfrc_applied = d.qfrc_applied
  # TODO(team) += support.xfrc_accumulate(m, d)

  @wp.kernel
  def _qfrc_smooth(d: Data, qfrc_applied: wp.array(ndim=2, dtype=wp.float32)):
    worldid, dofid = wp.tid()
    d.qfrc_smooth[worldid, dofid] = (
      d.qfrc_passive[worldid, dofid]
      - d.qfrc_bias[worldid, dofid]
      + d.qfrc_actuator[worldid, dofid]
      + qfrc_applied[worldid, dofid]
    )

  wp.launch(_qfrc_smooth, dim=(d.nworld, m.nv), inputs=[d, qfrc_applied])

  smooth.solve_m(m, d, d.qacc_smooth, d.qfrc_smooth)


<<<<<<< HEAD
def forward(m: types.Model, d: types.Data):
=======
def forward(m: Model, d: Data):
>>>>>>> 95d89e2e
  """Forward dynamics."""

  fwd_position(m, d)
  # TODO(team): sensor.sensor_pos
  # TODO(taylorhowell): fwd_velocity
  # TODO(team): sensor.sensor_vel
  # TODO(team): fwd_actuation
  fwd_acceleration(m, d)
  # TODO(team): sensor.sensor_acc

  # if nefc == 0
  wp.copy(d.qacc, d.qacc_smooth)

  # TODO(team): solver.solve<|MERGE_RESOLUTION|>--- conflicted
+++ resolved
@@ -1,12 +1,7 @@
 import warp as wp
 from . import passive
 from . import smooth
-<<<<<<< HEAD
-from . import types
 from . import collision_driver
-=======
->>>>>>> 95d89e2e
-
 from .types import Model
 from .types import Data
 
@@ -64,11 +59,8 @@
   smooth.solve_m(m, d, d.qacc_smooth, d.qfrc_smooth)
 
 
-<<<<<<< HEAD
-def forward(m: types.Model, d: types.Data):
-=======
+
 def forward(m: Model, d: Data):
->>>>>>> 95d89e2e
   """Forward dynamics."""
 
   fwd_position(m, d)
