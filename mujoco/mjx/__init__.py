--- conflicted
+++ resolved
@@ -30,11 +30,8 @@
 from ._src.smooth import factor_m
 from ._src.smooth import kinematics
 from ._src.smooth import rne
-<<<<<<< HEAD
+from ._src.smooth import solve_m
 from ._src.solver import solve
-=======
-from ._src.smooth import solve_m
->>>>>>> ade9a4bd
 from ._src.support import is_sparse
 from ._src.test_util import benchmark
 from ._src.types import *