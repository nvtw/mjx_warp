"""Public API for MJX."""

from ._src.io import make_data
from ._src.io import put_model
from ._src.io import put_data
from ._src.smooth import kinematics
from ._src.smooth import com_pos
from ._src.smooth import crb
from ._src.smooth import factor_m
<<<<<<< HEAD
from ._src.smooth import com_vel
=======
from ._src.support import is_sparse
>>>>>>> 50d1d30a
from ._src.test_util import benchmark
from ._src.types import *<|MERGE_RESOLUTION|>--- conflicted
+++ resolved
@@ -7,10 +7,7 @@
 from ._src.smooth import com_pos
 from ._src.smooth import crb
 from ._src.smooth import factor_m
-<<<<<<< HEAD
 from ._src.smooth import com_vel
-=======
 from ._src.support import is_sparse
->>>>>>> 50d1d30a
 from ._src.test_util import benchmark
 from ._src.types import *