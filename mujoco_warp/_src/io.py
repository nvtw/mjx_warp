# Copyright 2025 The Newton Developers
#
# Licensed under the Apache License, Version 2.0 (the "License");
# you may not use this file except in compliance with the License.
# You may obtain a copy of the License at
#
#     http://www.apache.org/licenses/LICENSE-2.0
#
# Unless required by applicable law or agreed to in writing, software
# distributed under the License is distributed on an "AS IS" BASIS,
# WITHOUT WARRANTIES OR CONDITIONS OF ANY KIND, either express or implied.
# See the License for the specific language governing permissions and
# limitations under the License.
# ==============================================================================

import mujoco
import numpy as np
import warp as wp

from . import support
from . import types


def put_model(mjm: mujoco.MjModel) -> types.Model:
<<<<<<< HEAD
  if mjm.neq > 0:
    raise NotImplementedError("Equality constraints are unsupported.")
=======
  if mjm.nsensor > 0:
    raise NotImplementedError("Sensors are unsupported.")

  if mjm.ntendon > 0:
    raise NotImplementedError("Tendons are unsupported.")

  # check options
  if mjm.opt.integrator not in set(types.IntegratorType):
    raise NotImplementedError(f"Integrator: {mjm.opt.integrator} is unsupported.")

  if mjm.opt.cone not in set(types.ConeType):
    raise NotImplementedError(f"Cone: {mjm.opt.cone} is unsupported.")

  if mjm.opt.solver not in set(types.SolverType):
    raise NotImplementedError(f"Solver: {mjm.opt.solver} is unsupported.")
>>>>>>> b3ed1e14

  m = types.Model()

  m.nq = mjm.nq
  m.nv = mjm.nv
  m.na = mjm.na
  m.nu = mjm.nu
  m.nbody = mjm.nbody
  m.njnt = mjm.njnt
  m.ngeom = mjm.ngeom
  m.nsite = mjm.nsite
  m.nmocap = mjm.nmocap
  m.nM = mjm.nM
  m.nexclude = mjm.nexclude
  m.opt.timestep = mjm.opt.timestep
  m.opt.tolerance = mjm.opt.tolerance
  m.opt.ls_tolerance = mjm.opt.ls_tolerance
  m.opt.gravity = wp.vec3(mjm.opt.gravity)
  m.opt.cone = mjm.opt.cone
  m.opt.solver = mjm.opt.solver
  m.opt.iterations = mjm.opt.iterations
  m.opt.ls_iterations = mjm.opt.ls_iterations
  m.opt.integrator = mjm.opt.integrator
  m.opt.disableflags = mjm.opt.disableflags
  m.opt.impratio = wp.float32(mjm.opt.impratio)
  m.opt.is_sparse = support.is_sparse(mjm)
  m.stat.meaninertia = mjm.stat.meaninertia

  m.qpos0 = wp.array(mjm.qpos0, dtype=wp.float32, ndim=1)
  m.qpos_spring = wp.array(mjm.qpos_spring, dtype=wp.float32, ndim=1)

  # dof lower triangle row and column indices
  dof_tri_row, dof_tri_col = np.tril_indices(mjm.nv)

  # indices for sparse qM full_m
  is_, js = [], []
  for i in range(mjm.nv):
    j = i
    while j > -1:
      is_.append(i)
      js.append(j)
      j = mjm.dof_parentid[j]
  qM_fullm_i = is_
  qM_fullm_j = js

  # indices for sparse qM mul_m
  is_, js, madr_ijs = [], [], []
  for i in range(mjm.nv):
    madr_ij, j = mjm.dof_Madr[i], i

    while True:
      madr_ij, j = madr_ij + 1, mjm.dof_parentid[j]
      if j == -1:
        break
      is_, js, madr_ijs = is_ + [i], js + [j], madr_ijs + [madr_ij]

  qM_mulm_i, qM_mulm_j, qM_madr_ij = (
    np.array(x, dtype=np.int32) for x in (is_, js, madr_ijs)
  )

  jnt_limited_slide_hinge_adr = np.nonzero(
    mjm.jnt_limited
    & (
      (mjm.jnt_type == mujoco.mjtJoint.mjJNT_SLIDE)
      | (mjm.jnt_type == mujoco.mjtJoint.mjJNT_HINGE)
    )
  )[0]

  # body_tree is BFS ordering of body ids
  # body_treeadr contains starting index of each body tree level
  bodies, body_depth = {}, np.zeros(mjm.nbody, dtype=int) - 1
  for i in range(mjm.nbody):
    body_depth[i] = body_depth[mjm.body_parentid[i]] + 1
    bodies.setdefault(body_depth[i], []).append(i)
  body_tree = np.concatenate([bodies[i] for i in range(len(bodies))])
  tree_off = [0] + [len(bodies[i]) for i in range(len(bodies))]
  body_treeadr = np.cumsum(tree_off)[:-1]

  m.body_tree = wp.array(body_tree, dtype=wp.int32, ndim=1)
  m.body_treeadr = wp.array(body_treeadr, dtype=wp.int32, ndim=1, device="cpu")

  qLD_update_tree = np.empty(shape=(0, 3), dtype=int)
  qLD_update_treeadr = np.empty(shape=(0,), dtype=int)
  qLD_tile = np.empty(shape=(0,), dtype=int)
  qLD_tileadr = np.empty(shape=(0,), dtype=int)
  qLD_tilesize = np.empty(shape=(0,), dtype=int)

  if support.is_sparse(mjm):
    # qLD_update_tree has dof tree ordering of qLD updates for sparse factor m
    # qLD_update_treeadr contains starting index of each dof tree level
    qLD_updates, dof_depth = {}, np.zeros(mjm.nv, dtype=int) - 1
    for k in range(mjm.nv):
      dof_depth[k] = dof_depth[mjm.dof_parentid[k]] + 1
      i = mjm.dof_parentid[k]
      Madr_ki = mjm.dof_Madr[k] + 1
      while i > -1:
        qLD_updates.setdefault(dof_depth[i], []).append((i, k, Madr_ki))
        i = mjm.dof_parentid[i]
        Madr_ki += 1

    # qLD_treeadr contains starting indicies of each level of sparse updates
    qLD_update_tree = np.concatenate([qLD_updates[i] for i in range(len(qLD_updates))])
    tree_off = [0] + [len(qLD_updates[i]) for i in range(len(qLD_updates))]
    qLD_update_treeadr = np.cumsum(tree_off)[:-1]
  else:
    # qLD_tile has the dof id of each tile in qLD for dense factor m
    # qLD_tileadr contains starting index in qLD_tile of each tile group
    # qLD_tilesize has the square tile size of each tile group
    tile_corners = [i for i in range(mjm.nv) if mjm.dof_parentid[i] == -1]
    tiles = {}
    for i in range(len(tile_corners)):
      tile_beg = tile_corners[i]
      tile_end = mjm.nv if i == len(tile_corners) - 1 else tile_corners[i + 1]
      tiles.setdefault(tile_end - tile_beg, []).append(tile_beg)
    qLD_tile = np.concatenate([tiles[sz] for sz in sorted(tiles.keys())])
    tile_off = [0] + [len(tiles[sz]) for sz in sorted(tiles.keys())]
    qLD_tileadr = np.cumsum(tile_off)[:-1]
    qLD_tilesize = np.array(sorted(tiles.keys()))

  # tiles for actuator_moment - needs nu + nv tile size and offset
  actuator_moment_offset_nv = np.empty(shape=(0,), dtype=int)
  actuator_moment_offset_nu = np.empty(shape=(0,), dtype=int)
  actuator_moment_tileadr = np.empty(shape=(0,), dtype=int)
  actuator_moment_tilesize_nv = np.empty(shape=(0,), dtype=int)
  actuator_moment_tilesize_nu = np.empty(shape=(0,), dtype=int)

  if not support.is_sparse(mjm):
    # how many actuators for each tree
    tile_corners = [i for i in range(mjm.nv) if mjm.dof_parentid[i] == -1]
    tree_id = mjm.dof_treeid[tile_corners]
    num_trees = int(np.max(tree_id))
    tree = mjm.body_treeid[mjm.jnt_bodyid[mjm.actuator_trnid[:, 0]]]
    counts, ids = np.histogram(tree, bins=np.arange(0, num_trees + 2))
    acts_per_tree = dict(zip([int(i) for i in ids], [int(i) for i in counts]))

    tiles = {}
    act_beg = 0
    for i in range(len(tile_corners)):
      tile_beg = tile_corners[i]
      tile_end = mjm.nv if i == len(tile_corners) - 1 else tile_corners[i + 1]
      tree = int(tree_id[i])
      act_num = acts_per_tree[tree]
      tiles.setdefault((tile_end - tile_beg, act_num), []).append((tile_beg, act_beg))
      act_beg += act_num

    sorted_keys = sorted(tiles.keys())
    actuator_moment_offset_nv = [
      t[0] for key in sorted_keys for t in tiles.get(key, [])
    ]
    actuator_moment_offset_nu = [
      t[1] for key in sorted_keys for t in tiles.get(key, [])
    ]
    tile_off = [0] + [len(tiles[sz]) for sz in sorted(tiles.keys())]
    actuator_moment_tileadr = np.cumsum(tile_off)[:-1]  # offset
    actuator_moment_tilesize_nv = np.array(
      [a[0] for a in sorted_keys]
    )  # for this level
    actuator_moment_tilesize_nu = np.array(
      [int(a[1]) for a in sorted_keys]
    )  # for this level

  m.qM_fullm_i = wp.array(qM_fullm_i, dtype=wp.int32, ndim=1)
  m.qM_fullm_j = wp.array(qM_fullm_j, dtype=wp.int32, ndim=1)
  m.qM_mulm_i = wp.array(qM_mulm_i, dtype=wp.int32, ndim=1)
  m.qM_mulm_j = wp.array(qM_mulm_j, dtype=wp.int32, ndim=1)
  m.qM_madr_ij = wp.array(qM_madr_ij, dtype=wp.int32, ndim=1)
  m.qLD_update_tree = wp.array(qLD_update_tree, dtype=wp.vec3i, ndim=1)
  m.qLD_update_treeadr = wp.array(
    qLD_update_treeadr, dtype=wp.int32, ndim=1, device="cpu"
  )
  m.qLD_tile = wp.array(qLD_tile, dtype=wp.int32, ndim=1)
  m.qLD_tileadr = wp.array(qLD_tileadr, dtype=wp.int32, ndim=1, device="cpu")
  m.qLD_tilesize = wp.array(qLD_tilesize, dtype=wp.int32, ndim=1, device="cpu")
  m.actuator_moment_offset_nv = wp.array(
    actuator_moment_offset_nv, dtype=wp.int32, ndim=1
  )
  m.actuator_moment_offset_nu = wp.array(
    actuator_moment_offset_nu, dtype=wp.int32, ndim=1
  )
  m.actuator_moment_tileadr = wp.array(
    actuator_moment_tileadr, dtype=wp.int32, ndim=1, device="cpu"
  )
  m.actuator_moment_tilesize_nv = wp.array(
    actuator_moment_tilesize_nv, dtype=wp.int32, ndim=1, device="cpu"
  )
  m.actuator_moment_tilesize_nu = wp.array(
    actuator_moment_tilesize_nu, dtype=wp.int32, ndim=1, device="cpu"
  )
  m.body_dofadr = wp.array(mjm.body_dofadr, dtype=wp.int32, ndim=1)
  m.body_dofnum = wp.array(mjm.body_dofnum, dtype=wp.int32, ndim=1)
  m.body_jntadr = wp.array(mjm.body_jntadr, dtype=wp.int32, ndim=1)
  m.body_jntnum = wp.array(mjm.body_jntnum, dtype=wp.int32, ndim=1)
  m.body_parentid = wp.array(mjm.body_parentid, dtype=wp.int32, ndim=1)
  m.body_mocapid = wp.array(mjm.body_mocapid, dtype=wp.int32, ndim=1)
  m.body_weldid = wp.array(mjm.body_weldid, dtype=wp.int32, ndim=1)
  m.body_pos = wp.array(mjm.body_pos, dtype=wp.vec3, ndim=1)
  m.body_quat = wp.array(mjm.body_quat, dtype=wp.quat, ndim=1)
  m.body_ipos = wp.array(mjm.body_ipos, dtype=wp.vec3, ndim=1)
  m.body_iquat = wp.array(mjm.body_iquat, dtype=wp.quat, ndim=1)
  m.body_rootid = wp.array(mjm.body_rootid, dtype=wp.int32, ndim=1)
  m.body_inertia = wp.array(mjm.body_inertia, dtype=wp.vec3, ndim=1)
  m.body_mass = wp.array(mjm.body_mass, dtype=wp.float32, ndim=1)

  subtree_mass = np.copy(mjm.body_mass)
  # TODO(team): should this be [mjm.nbody - 1, 0) ?
  for i in range(mjm.nbody - 1, -1, -1):
    subtree_mass[mjm.body_parentid[i]] += subtree_mass[i]

  m.subtree_mass = wp.array(subtree_mass, dtype=wp.float32, ndim=1)
  m.body_invweight0 = wp.array(mjm.body_invweight0, dtype=wp.float32, ndim=2)
  m.body_geomnum = wp.array(mjm.body_geomnum, dtype=wp.int32, ndim=1)
  m.body_geomadr = wp.array(mjm.body_geomadr, dtype=wp.int32, ndim=1)
  m.body_contype = wp.array(mjm.body_contype, dtype=wp.int32, ndim=1)
  m.body_conaffinity = wp.array(mjm.body_conaffinity, dtype=wp.int32, ndim=1)
  m.jnt_bodyid = wp.array(mjm.jnt_bodyid, dtype=wp.int32, ndim=1)
  m.jnt_limited = wp.array(mjm.jnt_limited, dtype=wp.int32, ndim=1)
  m.jnt_limited_slide_hinge_adr = wp.array(
    jnt_limited_slide_hinge_adr, dtype=wp.int32, ndim=1
  )
  m.jnt_type = wp.array(mjm.jnt_type, dtype=wp.int32, ndim=1)
  m.jnt_solref = wp.array(mjm.jnt_solref, dtype=wp.vec2f, ndim=1)
  m.jnt_solimp = wp.array(mjm.jnt_solimp, dtype=types.vec5, ndim=1)
  m.jnt_qposadr = wp.array(mjm.jnt_qposadr, dtype=wp.int32, ndim=1)
  m.jnt_dofadr = wp.array(mjm.jnt_dofadr, dtype=wp.int32, ndim=1)
  m.jnt_axis = wp.array(mjm.jnt_axis, dtype=wp.vec3, ndim=1)
  m.jnt_pos = wp.array(mjm.jnt_pos, dtype=wp.vec3, ndim=1)
  m.jnt_range = wp.array(mjm.jnt_range, dtype=wp.float32, ndim=2)
  m.jnt_margin = wp.array(mjm.jnt_margin, dtype=wp.float32, ndim=1)
  m.jnt_stiffness = wp.array(mjm.jnt_stiffness, dtype=wp.float32, ndim=1)
  m.jnt_actfrclimited = wp.array(mjm.jnt_actfrclimited, dtype=wp.bool, ndim=1)
  m.jnt_actfrcrange = wp.array(mjm.jnt_actfrcrange, dtype=wp.vec2, ndim=1)
  m.geom_type = wp.array(mjm.geom_type, dtype=wp.int32, ndim=1)
  m.geom_bodyid = wp.array(mjm.geom_bodyid, dtype=wp.int32, ndim=1)
  m.geom_conaffinity = wp.array(mjm.geom_conaffinity, dtype=wp.int32, ndim=1)
  m.geom_contype = wp.array(mjm.geom_contype, dtype=wp.int32, ndim=1)
  m.geom_condim = wp.array(mjm.geom_condim, dtype=wp.int32, ndim=1)
  m.geom_pos = wp.array(mjm.geom_pos, dtype=wp.vec3, ndim=1)
  m.geom_quat = wp.array(mjm.geom_quat, dtype=wp.quat, ndim=1)
  m.geom_size = wp.array(mjm.geom_size, dtype=wp.vec3, ndim=1)
  m.geom_priority = wp.array(mjm.geom_priority, dtype=wp.int32, ndim=1)
  m.geom_solmix = wp.array(mjm.geom_solmix, dtype=wp.float32, ndim=1)
  m.geom_solref = wp.array(mjm.geom_solref, dtype=wp.vec2, ndim=1)
  m.geom_solimp = wp.array(mjm.geom_solimp, dtype=types.vec5, ndim=1)
  m.geom_friction = wp.array(mjm.geom_friction, dtype=wp.vec3, ndim=1)
  m.geom_margin = wp.array(mjm.geom_margin, dtype=wp.float32, ndim=1)
  m.geom_gap = wp.array(mjm.geom_gap, dtype=wp.float32, ndim=1)
  m.geom_aabb = wp.array(mjm.geom_aabb, dtype=wp.vec3, ndim=3)
  m.geom_rbound = wp.array(mjm.geom_rbound, dtype=wp.float32, ndim=1)
  m.geom_dataid = wp.array(mjm.geom_dataid, dtype=wp.int32, ndim=1)
  m.mesh_vertadr = wp.array(mjm.mesh_vertadr, dtype=wp.int32, ndim=1)
  m.mesh_vertnum = wp.array(mjm.mesh_vertnum, dtype=wp.int32, ndim=1)
  m.mesh_vert = wp.array(mjm.mesh_vert, dtype=wp.vec3, ndim=1)
  m.site_pos = wp.array(mjm.site_pos, dtype=wp.vec3, ndim=1)
  m.site_quat = wp.array(mjm.site_quat, dtype=wp.quat, ndim=1)
  m.site_bodyid = wp.array(mjm.site_bodyid, dtype=wp.int32, ndim=1)
  m.dof_bodyid = wp.array(mjm.dof_bodyid, dtype=wp.int32, ndim=1)
  m.dof_jntid = wp.array(mjm.dof_jntid, dtype=wp.int32, ndim=1)
  m.dof_parentid = wp.array(mjm.dof_parentid, dtype=wp.int32, ndim=1)
  m.dof_Madr = wp.array(mjm.dof_Madr, dtype=wp.int32, ndim=1)
  m.dof_armature = wp.array(mjm.dof_armature, dtype=wp.float32, ndim=1)
  m.dof_damping = wp.array(mjm.dof_damping, dtype=wp.float32, ndim=1)
  m.dof_tri_row = wp.from_numpy(dof_tri_row, dtype=wp.int32)
  m.dof_tri_col = wp.from_numpy(dof_tri_col, dtype=wp.int32)
  m.dof_invweight0 = wp.array(mjm.dof_invweight0, dtype=wp.float32, ndim=1)
  m.actuator_trntype = wp.array(mjm.actuator_trntype, dtype=wp.int32, ndim=1)
  m.actuator_trnid = wp.array(mjm.actuator_trnid, dtype=wp.int32, ndim=2)
  m.actuator_ctrllimited = wp.array(mjm.actuator_ctrllimited, dtype=wp.bool, ndim=1)
  m.actuator_ctrlrange = wp.array(mjm.actuator_ctrlrange, dtype=wp.vec2, ndim=1)
  m.actuator_forcelimited = wp.array(mjm.actuator_forcelimited, dtype=wp.bool, ndim=1)
  m.actuator_forcerange = wp.array(mjm.actuator_forcerange, dtype=wp.vec2, ndim=1)
  m.actuator_gaintype = wp.array(mjm.actuator_gaintype, dtype=wp.int32, ndim=1)
  m.actuator_gainprm = wp.array(mjm.actuator_gainprm, dtype=wp.float32, ndim=2)
  m.actuator_biastype = wp.array(mjm.actuator_biastype, dtype=wp.int32, ndim=1)
  m.actuator_biasprm = wp.array(mjm.actuator_biasprm, dtype=wp.float32, ndim=2)
  m.actuator_gear = wp.array(mjm.actuator_gear, dtype=wp.spatial_vector, ndim=1)
  m.actuator_actlimited = wp.array(mjm.actuator_actlimited, dtype=wp.bool, ndim=1)
  m.actuator_actrange = wp.array(mjm.actuator_actrange, dtype=wp.vec2, ndim=1)
  m.actuator_actadr = wp.array(mjm.actuator_actadr, dtype=wp.int32, ndim=1)
  m.actuator_dyntype = wp.array(mjm.actuator_dyntype, dtype=wp.int32, ndim=1)
  m.actuator_dynprm = wp.array(mjm.actuator_dynprm, dtype=types.vec10f, ndim=1)
  m.exclude_signature = wp.array(mjm.exclude_signature, dtype=wp.int32, ndim=1)

  # short-circuiting here allows us to skip a lot of code in implicit integration
  m.actuator_affine_bias_gain = bool(
    np.any(mjm.actuator_biastype == types.BiasType.AFFINE.value)
    or np.any(mjm.actuator_gaintype == types.GainType.AFFINE.value)
  )

  return m


def _constraint(nv: int, nworld: int, njmax: int) -> types.Constraint:
  efc = types.Constraint()

  efc.J = wp.zeros((njmax, nv), dtype=wp.float32)
  efc.D = wp.zeros((njmax,), dtype=wp.float32)
  efc.pos = wp.zeros((njmax,), dtype=wp.float32)
  efc.aref = wp.zeros((njmax,), dtype=wp.float32)
  efc.force = wp.zeros((njmax,), dtype=wp.float32)
  efc.margin = wp.zeros((njmax,), dtype=wp.float32)
  efc.worldid = wp.zeros((njmax,), dtype=wp.int32)

  efc.Jaref = wp.empty(shape=(njmax,), dtype=wp.float32)
  efc.Ma = wp.empty(shape=(nworld, nv), dtype=wp.float32)
  efc.grad = wp.empty(shape=(nworld, nv), dtype=wp.float32)
  efc.grad_dot = wp.empty(shape=(nworld,), dtype=wp.float32)
  efc.Mgrad = wp.empty(shape=(nworld, nv), dtype=wp.float32)
  efc.search = wp.empty(shape=(nworld, nv), dtype=wp.float32)
  efc.search_dot = wp.empty(shape=(nworld,), dtype=wp.float32)
  efc.gauss = wp.empty(shape=(nworld,), dtype=wp.float32)
  efc.cost = wp.empty(shape=(nworld,), dtype=wp.float32)
  efc.prev_cost = wp.empty(shape=(nworld,), dtype=wp.float32)
  efc.solver_niter = wp.empty(shape=(nworld,), dtype=wp.int32)
  efc.active = wp.empty(shape=(njmax,), dtype=wp.int32)
  efc.gtol = wp.empty(shape=(nworld,), dtype=wp.float32)
  efc.mv = wp.empty(shape=(nworld, nv), dtype=wp.float32)
  efc.jv = wp.empty(shape=(njmax,), dtype=wp.float32)
  efc.quad = wp.empty(shape=(njmax,), dtype=wp.vec3f)
  efc.quad_gauss = wp.empty(shape=(nworld,), dtype=wp.vec3f)
  efc.h = wp.empty(shape=(nworld, nv, nv), dtype=wp.float32)
  efc.alpha = wp.empty(shape=(nworld,), dtype=wp.float32)
  efc.prev_grad = wp.empty(shape=(nworld, nv), dtype=wp.float32)
  efc.prev_Mgrad = wp.empty(shape=(nworld, nv), dtype=wp.float32)
  efc.beta = wp.empty(shape=(nworld,), dtype=wp.float32)
  efc.beta_num = wp.empty(shape=(nworld,), dtype=wp.float32)
  efc.beta_den = wp.empty(shape=(nworld,), dtype=wp.float32)
  efc.done = wp.empty(shape=(nworld,), dtype=bool)

  efc.ls_done = wp.zeros(shape=(nworld,), dtype=bool)
  efc.p0 = wp.empty(shape=(nworld,), dtype=wp.vec3)
  efc.lo = wp.empty(shape=(nworld,), dtype=wp.vec3)
  efc.lo_alpha = wp.empty(shape=(nworld,), dtype=wp.float32)
  efc.hi = wp.empty(shape=(nworld,), dtype=wp.vec3)
  efc.hi_alpha = wp.empty(shape=(nworld,), dtype=wp.float32)
  efc.lo_next = wp.empty(shape=(nworld,), dtype=wp.vec3)
  efc.lo_next_alpha = wp.empty(shape=(nworld,), dtype=wp.float32)
  efc.hi_next = wp.empty(shape=(nworld,), dtype=wp.vec3)
  efc.hi_next_alpha = wp.empty(shape=(nworld,), dtype=wp.float32)
  efc.mid = wp.empty(shape=(nworld,), dtype=wp.vec3)
  efc.mid_alpha = wp.empty(shape=(nworld,), dtype=wp.float32)

  return efc


def make_data(
  mjm: mujoco.MjModel, nworld: int = 1, nconmax: int = -1, njmax: int = -1
) -> types.Data:
  d = types.Data()
  d.nworld = nworld

  # TODO(team): move to Model?
  if nconmax == -1:
    # TODO(team): heuristic for nconmax
    nconmax = 512
  d.nconmax = nconmax
  if njmax == -1:
    # TODO(team): heuristic for njmax
    njmax = 512
  d.njmax = njmax

  d.ncon = wp.zeros(1, dtype=wp.int32)
  d.nefc = wp.zeros(1, dtype=wp.int32, ndim=1)
  d.nl = 0
  d.time = 0.0

  qpos0 = np.tile(mjm.qpos0, (nworld, 1))
  d.qpos = wp.array(qpos0, dtype=wp.float32, ndim=2)
  d.qvel = wp.zeros((nworld, mjm.nv), dtype=wp.float32, ndim=2)
  d.qacc_warmstart = wp.zeros((nworld, mjm.nv), dtype=wp.float32, ndim=2)
  d.qfrc_applied = wp.zeros((nworld, mjm.nv), dtype=wp.float32, ndim=2)
  d.mocap_pos = wp.zeros((nworld, mjm.nmocap), dtype=wp.vec3)
  d.mocap_quat = wp.zeros((nworld, mjm.nmocap), dtype=wp.quat)
  d.qacc = wp.zeros((nworld, mjm.nv), dtype=wp.float32)
  d.xanchor = wp.zeros((nworld, mjm.njnt), dtype=wp.vec3)
  d.xaxis = wp.zeros((nworld, mjm.njnt), dtype=wp.vec3)
  d.xmat = wp.zeros((nworld, mjm.nbody), dtype=wp.mat33)
  d.xpos = wp.zeros((nworld, mjm.nbody), dtype=wp.vec3)
  d.xquat = wp.zeros((nworld, mjm.nbody), dtype=wp.quat)
  d.xipos = wp.zeros((nworld, mjm.nbody), dtype=wp.vec3)
  d.ximat = wp.zeros((nworld, mjm.nbody), dtype=wp.mat33)
  d.subtree_com = wp.zeros((nworld, mjm.nbody), dtype=wp.vec3)
  d.geom_xpos = wp.zeros((nworld, mjm.ngeom), dtype=wp.vec3)
  d.geom_xmat = wp.zeros((nworld, mjm.ngeom), dtype=wp.mat33)
  d.site_xpos = wp.zeros((nworld, mjm.nsite), dtype=wp.vec3)
  d.site_xmat = wp.zeros((nworld, mjm.nsite), dtype=wp.mat33)
  d.cinert = wp.zeros((nworld, mjm.nbody), dtype=types.vec10)
  d.cdof = wp.zeros((nworld, mjm.nv), dtype=wp.spatial_vector)
  d.ctrl = wp.zeros((nworld, mjm.nu), dtype=wp.float32)
  d.actuator_velocity = wp.zeros((nworld, mjm.nu), dtype=wp.float32)
  d.actuator_force = wp.zeros((nworld, mjm.nu), dtype=wp.float32)
  d.actuator_length = wp.zeros((nworld, mjm.nu), dtype=wp.float32)
  d.actuator_moment = wp.zeros((nworld, mjm.nu, mjm.nv), dtype=wp.float32)
  d.crb = wp.zeros((nworld, mjm.nbody), dtype=types.vec10)
  if support.is_sparse(mjm):
    d.qM = wp.zeros((nworld, 1, mjm.nM), dtype=wp.float32)
    d.qLD = wp.zeros((nworld, 1, mjm.nM), dtype=wp.float32)
  else:
    d.qM = wp.zeros((nworld, mjm.nv, mjm.nv), dtype=wp.float32)
    d.qLD = wp.zeros((nworld, mjm.nv, mjm.nv), dtype=wp.float32)
  d.act_dot = wp.zeros((nworld, mjm.na), dtype=wp.float32)
  d.act = wp.zeros((nworld, mjm.na), dtype=wp.float32)
  d.qLDiagInv = wp.zeros((nworld, mjm.nv), dtype=wp.float32)
  d.cvel = wp.zeros((nworld, mjm.nbody), dtype=wp.spatial_vector)
  d.cdof_dot = wp.zeros((nworld, mjm.nv), dtype=wp.spatial_vector)
  d.qfrc_bias = wp.zeros((nworld, mjm.nv), dtype=wp.float32)
  d.contact = types.Contact()
  d.contact.dist = wp.zeros((nconmax,), dtype=wp.float32)
  d.contact.pos = wp.zeros((nconmax,), dtype=wp.vec3f)
  d.contact.frame = wp.zeros((nconmax,), dtype=wp.mat33f)
  d.contact.includemargin = wp.zeros((nconmax,), dtype=wp.float32)
  d.contact.friction = wp.zeros((nconmax,), dtype=types.vec5)
  d.contact.solref = wp.zeros((nconmax,), dtype=wp.vec2f)
  d.contact.solreffriction = wp.zeros((nconmax,), dtype=wp.vec2f)
  d.contact.solimp = wp.zeros((nconmax,), dtype=types.vec5)
  d.contact.dim = wp.zeros((nconmax,), dtype=wp.int32)
  d.contact.geom = wp.zeros((nconmax,), dtype=wp.vec2i)
  d.contact.efc_address = wp.zeros((nconmax,), dtype=wp.int32)
  d.contact.worldid = wp.zeros((nconmax,), dtype=wp.int32)
  d.efc = _constraint(mjm.nv, d.nworld, d.njmax)
  d.qfrc_passive = wp.zeros((nworld, mjm.nv), dtype=wp.float32)
  d.qfrc_spring = wp.zeros((nworld, mjm.nv), dtype=wp.float32)
  d.qfrc_damper = wp.zeros((nworld, mjm.nv), dtype=wp.float32)
  d.qfrc_actuator = wp.zeros((nworld, mjm.nv), dtype=wp.float32)
  d.qfrc_smooth = wp.zeros((nworld, mjm.nv), dtype=wp.float32)
  d.qfrc_constraint = wp.zeros((nworld, mjm.nv), dtype=wp.float32)
  d.qacc_smooth = wp.zeros((nworld, mjm.nv), dtype=wp.float32)

  d.rne_cacc = wp.zeros(shape=(d.nworld, mjm.nbody), dtype=wp.spatial_vector)
  d.rne_cfrc = wp.zeros(shape=(d.nworld, mjm.nbody), dtype=wp.spatial_vector)

  d.xfrc_applied = wp.zeros((nworld, mjm.nbody), dtype=wp.spatial_vector)

  # internal tmp arrays
  d.qfrc_integration = wp.zeros((nworld, mjm.nv), dtype=wp.float32)
  d.qacc_integration = wp.zeros((nworld, mjm.nv), dtype=wp.float32)
  d.qM_integration = wp.zeros_like(d.qM)
  d.qLD_integration = wp.zeros_like(d.qLD)
  d.qLDiagInv_integration = wp.zeros_like(d.qLDiagInv)
  d.act_vel_integration = wp.zeros_like(d.ctrl)

  # sweep-and-prune broadphase
  d.sap_geom_sort = wp.zeros((nworld, mjm.ngeom), dtype=wp.vec4)
  d.sap_projection_lower = wp.zeros((2 * nworld, mjm.ngeom), dtype=wp.float32)
  d.sap_projection_upper = wp.zeros((nworld, mjm.ngeom), dtype=wp.float32)
  d.sap_sort_index = wp.zeros((2 * nworld, mjm.ngeom), dtype=wp.int32)
  d.sap_range = wp.zeros((nworld, mjm.ngeom), dtype=wp.int32)
  d.sap_cumulative_sum = wp.zeros(nworld * mjm.ngeom, dtype=wp.int32)
  segment_indices_list = [i * mjm.ngeom for i in range(nworld + 1)]
  d.sap_segment_index = wp.array(segment_indices_list, dtype=int)

  # collision driver
  d.collision_pair = wp.empty(nconmax, dtype=wp.vec2i, ndim=1)
  d.collision_worldid = wp.empty(nconmax, dtype=wp.int32, ndim=1)
  d.ncollision = wp.zeros(1, dtype=wp.int32, ndim=1)

  return d


def put_data(
  mjm: mujoco.MjModel,
  mjd: mujoco.MjData,
  nworld: int = 1,
  nconmax: int = -1,
  njmax: int = -1,
) -> types.Data:
  d = types.Data()
  d.nworld = nworld

  # TODO(team): move to Model?
  if nconmax == -1:
    # TODO(team): heuristic for nconmax
    nconmax = max(512, mjd.ncon * nworld)
  d.nconmax = nconmax
  if njmax == -1:
    # TODO(team): heuristic for njmax
    njmax = max(512, mjd.nefc * nworld)
  d.njmax = njmax

  if nworld * mjd.nefc > njmax:
    raise ValueError("nworld * nefc > njmax")

  d.ncon = wp.array([mjd.ncon * nworld], dtype=wp.int32, ndim=1)
  d.nl = mjd.nl
  d.nefc = wp.array([mjd.nefc * nworld], dtype=wp.int32, ndim=1)
  d.time = mjd.time

  # TODO(erikfrey): would it be better to tile on the gpu?
  def tile(x):
    return np.tile(x, (nworld,) + (1,) * len(x.shape))

  if support.is_sparse(mjm):
    qM = np.expand_dims(mjd.qM, axis=0)
    qLD = np.expand_dims(mjd.qLD, axis=0)
    efc_J = np.zeros((mjd.nefc, mjm.nv))
    mujoco.mju_sparse2dense(
      efc_J, mjd.efc_J, mjd.efc_J_rownnz, mjd.efc_J_rowadr, mjd.efc_J_colind
    )
  else:
    qM = np.zeros((mjm.nv, mjm.nv))
    mujoco.mj_fullM(mjm, qM, mjd.qM)
    qLD = np.linalg.cholesky(qM)
    efc_J = mjd.efc_J.reshape((mjd.nefc, mjm.nv))

  # TODO(taylorhowell): sparse actuator_moment
  actuator_moment = np.zeros((mjm.nu, mjm.nv))
  mujoco.mju_sparse2dense(
    actuator_moment,
    mjd.actuator_moment,
    mjd.moment_rownnz,
    mjd.moment_rowadr,
    mjd.moment_colind,
  )

  d.qpos = wp.array(tile(mjd.qpos), dtype=wp.float32, ndim=2)
  d.qvel = wp.array(tile(mjd.qvel), dtype=wp.float32, ndim=2)
  d.qacc_warmstart = wp.array(tile(mjd.qacc_warmstart), dtype=wp.float32, ndim=2)
  d.qfrc_applied = wp.array(tile(mjd.qfrc_applied), dtype=wp.float32, ndim=2)
  d.mocap_pos = wp.array(tile(mjd.mocap_pos), dtype=wp.vec3, ndim=2)
  d.mocap_quat = wp.array(tile(mjd.mocap_quat), dtype=wp.quat, ndim=2)
  d.qacc = wp.array(tile(mjd.qacc), dtype=wp.float32, ndim=2)
  d.xanchor = wp.array(tile(mjd.xanchor), dtype=wp.vec3, ndim=2)
  d.xaxis = wp.array(tile(mjd.xaxis), dtype=wp.vec3, ndim=2)
  d.xmat = wp.array(tile(mjd.xmat), dtype=wp.mat33, ndim=2)
  d.xpos = wp.array(tile(mjd.xpos), dtype=wp.vec3, ndim=2)
  d.xquat = wp.array(tile(mjd.xquat), dtype=wp.quat, ndim=2)
  d.xipos = wp.array(tile(mjd.xipos), dtype=wp.vec3, ndim=2)
  d.ximat = wp.array(tile(mjd.ximat), dtype=wp.mat33, ndim=2)
  d.subtree_com = wp.array(tile(mjd.subtree_com), dtype=wp.vec3, ndim=2)
  d.geom_xpos = wp.array(tile(mjd.geom_xpos), dtype=wp.vec3, ndim=2)
  d.geom_xmat = wp.array(tile(mjd.geom_xmat), dtype=wp.mat33, ndim=2)
  d.site_xpos = wp.array(tile(mjd.site_xpos), dtype=wp.vec3, ndim=2)
  d.site_xmat = wp.array(tile(mjd.site_xmat), dtype=wp.mat33, ndim=2)
  d.cinert = wp.array(tile(mjd.cinert), dtype=types.vec10, ndim=2)
  d.cdof = wp.array(tile(mjd.cdof), dtype=wp.spatial_vector, ndim=2)
  d.crb = wp.array(tile(mjd.crb), dtype=types.vec10, ndim=2)
  d.qM = wp.array(tile(qM), dtype=wp.float32, ndim=3)
  d.qLD = wp.array(tile(qLD), dtype=wp.float32, ndim=3)
  d.qLDiagInv = wp.array(tile(mjd.qLDiagInv), dtype=wp.float32, ndim=2)
  d.ctrl = wp.array(tile(mjd.ctrl), dtype=wp.float32, ndim=2)
  d.actuator_velocity = wp.array(tile(mjd.actuator_velocity), dtype=wp.float32, ndim=2)
  d.actuator_force = wp.array(tile(mjd.actuator_force), dtype=wp.float32, ndim=2)
  d.actuator_length = wp.array(tile(mjd.actuator_length), dtype=wp.float32, ndim=2)
  d.actuator_moment = wp.array(tile(actuator_moment), dtype=wp.float32, ndim=3)
  d.cvel = wp.array(tile(mjd.cvel), dtype=wp.spatial_vector, ndim=2)
  d.cdof_dot = wp.array(tile(mjd.cdof_dot), dtype=wp.spatial_vector, ndim=2)
  d.qfrc_bias = wp.array(tile(mjd.qfrc_bias), dtype=wp.float32, ndim=2)
  d.qfrc_passive = wp.array(tile(mjd.qfrc_passive), dtype=wp.float32, ndim=2)
  d.qfrc_spring = wp.array(tile(mjd.qfrc_spring), dtype=wp.float32, ndim=2)
  d.qfrc_damper = wp.array(tile(mjd.qfrc_damper), dtype=wp.float32, ndim=2)
  d.qfrc_actuator = wp.array(tile(mjd.qfrc_actuator), dtype=wp.float32, ndim=2)
  d.qfrc_smooth = wp.array(tile(mjd.qfrc_smooth), dtype=wp.float32, ndim=2)
  d.qfrc_constraint = wp.array(tile(mjd.qfrc_constraint), dtype=wp.float32, ndim=2)
  d.qacc_smooth = wp.array(tile(mjd.qacc_smooth), dtype=wp.float32, ndim=2)
  d.act = wp.array(tile(mjd.act), dtype=wp.float32, ndim=2)
  d.act_dot = wp.array(tile(mjd.act_dot), dtype=wp.float32, ndim=2)

  nefc = mjd.nefc
  efc_worldid = np.zeros(njmax, dtype=int)

  for i in range(nworld):
    efc_worldid[i * nefc : (i + 1) * nefc] = i

  nefc_fill = njmax - nworld * nefc

  efc_J_fill = np.vstack(
    [np.repeat(efc_J, nworld, axis=0), np.zeros((nefc_fill, mjm.nv))]
  )
  efc_D_fill = np.concatenate(
    [np.repeat(mjd.efc_D, nworld, axis=0), np.zeros(nefc_fill)]
  )
  efc_pos_fill = np.concatenate(
    [np.repeat(mjd.efc_pos, nworld, axis=0), np.zeros(nefc_fill)]
  )
  efc_aref_fill = np.concatenate(
    [np.repeat(mjd.efc_aref, nworld, axis=0), np.zeros(nefc_fill)]
  )
  efc_force_fill = np.concatenate(
    [np.repeat(mjd.efc_force, nworld, axis=0), np.zeros(nefc_fill)]
  )
  efc_margin_fill = np.concatenate(
    [np.repeat(mjd.efc_margin, nworld, axis=0), np.zeros(nefc_fill)]
  )

  ncon = mjd.ncon
  con_efc_address = np.zeros(nconmax, dtype=int)
  con_worldid = np.zeros(nconmax, dtype=int)

  for i in range(nworld):
    con_efc_address[i * ncon : (i + 1) * ncon] = mjd.contact.efc_address + i * ncon
    con_worldid[i * ncon : (i + 1) * ncon] = i

  ncon_fill = nconmax - nworld * ncon

  con_dist_fill = np.concatenate(
    [np.repeat(mjd.contact.dist, nworld, axis=0), np.zeros(ncon_fill)]
  )
  con_pos_fill = np.vstack(
    [np.repeat(mjd.contact.pos, nworld, axis=0), np.zeros((ncon_fill, 3))]
  )
  con_frame_fill = np.vstack(
    [np.repeat(mjd.contact.frame, nworld, axis=0), np.zeros((ncon_fill, 9))]
  )
  con_includemargin_fill = np.concatenate(
    [np.repeat(mjd.contact.includemargin, nworld, axis=0), np.zeros(ncon_fill)]
  )
  con_friction_fill = np.vstack(
    [np.repeat(mjd.contact.friction, nworld, axis=0), np.zeros((ncon_fill, 5))]
  )
  con_solref_fill = np.vstack(
    [np.repeat(mjd.contact.solref, nworld, axis=0), np.zeros((ncon_fill, 2))]
  )
  con_solreffriction_fill = np.vstack(
    [np.repeat(mjd.contact.solreffriction, nworld, axis=0), np.zeros((ncon_fill, 2))]
  )
  con_solimp_fill = np.vstack(
    [np.repeat(mjd.contact.solimp, nworld, axis=0), np.zeros((ncon_fill, 5))]
  )
  con_dim_fill = np.concatenate(
    [np.repeat(mjd.contact.dim, nworld, axis=0), np.zeros(ncon_fill)]
  )
  con_geom_fill = np.vstack(
    [np.repeat(mjd.contact.geom, nworld, axis=0), np.zeros((ncon_fill, 2))]
  )

  d.contact.dist = wp.array(con_dist_fill, dtype=wp.float32, ndim=1)
  d.contact.pos = wp.array(con_pos_fill, dtype=wp.vec3f, ndim=1)
  d.contact.frame = wp.array(con_frame_fill, dtype=wp.mat33f, ndim=1)
  d.contact.includemargin = wp.array(con_includemargin_fill, dtype=wp.float32, ndim=1)
  d.contact.friction = wp.array(con_friction_fill, dtype=types.vec5, ndim=1)
  d.contact.solref = wp.array(con_solref_fill, dtype=wp.vec2f, ndim=1)
  d.contact.solreffriction = wp.array(con_solreffriction_fill, dtype=wp.vec2f, ndim=1)
  d.contact.solimp = wp.array(con_solimp_fill, dtype=types.vec5, ndim=1)
  d.contact.dim = wp.array(con_dim_fill, dtype=wp.int32, ndim=1)
  d.contact.geom = wp.array(con_geom_fill, dtype=wp.vec2i, ndim=1)
  d.contact.efc_address = wp.array(con_efc_address, dtype=wp.int32, ndim=1)
  d.contact.worldid = wp.array(con_worldid, dtype=wp.int32, ndim=1)

  d.rne_cacc = wp.zeros(shape=(d.nworld, mjm.nbody), dtype=wp.spatial_vector)
  d.rne_cfrc = wp.zeros(shape=(d.nworld, mjm.nbody), dtype=wp.spatial_vector)

  d.efc = _constraint(mjm.nv, d.nworld, d.njmax)
  d.efc.J = wp.array(efc_J_fill, dtype=wp.float32, ndim=2)
  d.efc.D = wp.array(efc_D_fill, dtype=wp.float32, ndim=1)
  d.efc.pos = wp.array(efc_pos_fill, dtype=wp.float32, ndim=1)
  d.efc.aref = wp.array(efc_aref_fill, dtype=wp.float32, ndim=1)
  d.efc.force = wp.array(efc_force_fill, dtype=wp.float32, ndim=1)
  d.efc.margin = wp.array(efc_margin_fill, dtype=wp.float32, ndim=1)
  d.efc.worldid = wp.from_numpy(efc_worldid, dtype=wp.int32)

  d.xfrc_applied = wp.array(tile(mjd.xfrc_applied), dtype=wp.spatial_vector, ndim=2)

  # internal tmp arrays
  d.qfrc_integration = wp.zeros((nworld, mjm.nv), dtype=wp.float32)
  d.qacc_integration = wp.zeros((nworld, mjm.nv), dtype=wp.float32)
  d.qM_integration = wp.zeros_like(d.qM)
  d.qLD_integration = wp.zeros_like(d.qLD)
  d.qLDiagInv_integration = wp.zeros_like(d.qLDiagInv)
  d.act_vel_integration = wp.zeros_like(d.ctrl)

  # broadphase sweep and prune
  d.sap_geom_sort = wp.zeros((nworld, mjm.ngeom), dtype=wp.vec4)
  d.sap_projection_lower = wp.zeros((2 * nworld, mjm.ngeom), dtype=wp.float32)
  d.sap_projection_upper = wp.zeros((nworld, mjm.ngeom), dtype=wp.float32)
  d.sap_sort_index = wp.zeros((2 * nworld, mjm.ngeom), dtype=wp.int32)
  d.sap_range = wp.zeros((nworld, mjm.ngeom), dtype=wp.int32)
  d.sap_cumulative_sum = wp.zeros(nworld * mjm.ngeom, dtype=wp.int32)
  segment_indices_list = [i * mjm.ngeom for i in range(nworld + 1)]
  d.sap_segment_index = wp.array(segment_indices_list, dtype=int)

  # collision driver
  d.collision_pair = wp.empty(nconmax, dtype=wp.vec2i, ndim=1)
  d.collision_worldid = wp.empty(nconmax, dtype=wp.int32, ndim=1)
  d.ncollision = wp.zeros(1, dtype=wp.int32, ndim=1)

  return d


def get_data_into(
  result: mujoco.MjData,
  mjm: mujoco.MjModel,
  d: types.Data,
):
  """Gets Data from a device into an existing mujoco.MjData."""
  if d.nworld > 1:
    raise NotImplementedError("only nworld == 1 supported for now")

  ncon = d.ncon.numpy()[0]
  nefc = d.nefc.numpy()[0]

  if ncon != result.ncon or nefc != result.nefc:
    mujoco._functions._realloc_con_efc(result, ncon=ncon, nefc=nefc)

  result.time = d.time

  result.qpos[:] = d.qpos.numpy()[0]
  result.qvel[:] = d.qvel.numpy()[0]
  result.qacc_warmstart = d.qacc_warmstart.numpy()[0]
  result.qfrc_applied = d.qfrc_applied.numpy()[0]
  result.mocap_pos = d.mocap_pos.numpy()[0]
  result.mocap_quat = d.mocap_quat.numpy()[0]
  result.qacc = d.qacc.numpy()[0]
  result.xanchor = d.xanchor.numpy()[0]
  result.xaxis = d.xaxis.numpy()[0]
  result.xmat = d.xmat.numpy().reshape((-1, 9))
  result.xpos = d.xpos.numpy()[0]
  result.xquat = d.xquat.numpy()[0]
  result.xipos = d.xipos.numpy()[0]
  result.ximat = d.ximat.numpy().reshape((-1, 9))
  result.subtree_com = d.subtree_com.numpy()[0]
  result.geom_xpos = d.geom_xpos.numpy()[0]
  result.geom_xmat = d.geom_xmat.numpy().reshape((-1, 9))
  result.site_xpos = d.site_xpos.numpy()[0]
  result.site_xmat = d.site_xmat.numpy().reshape((-1, 9))
  result.cinert = d.cinert.numpy()[0]
  result.cdof = d.cdof.numpy()[0]
  result.crb = d.crb.numpy()[0]
  result.qLDiagInv = d.qLDiagInv.numpy()[0]
  result.ctrl = d.ctrl.numpy()[0]
  result.actuator_velocity = d.actuator_velocity.numpy()[0]
  result.actuator_force = d.actuator_force.numpy()[0]
  result.actuator_length = d.actuator_length.numpy()[0]
  mujoco.mju_dense2sparse(
    result.actuator_moment,
    d.actuator_moment.numpy()[0],
    result.moment_rownnz,
    result.moment_rowadr,
    result.moment_colind,
  )
  result.cvel = d.cvel.numpy()[0]
  result.cdof_dot = d.cdof_dot.numpy()[0]
  result.qfrc_bias = d.qfrc_bias.numpy()[0]
  result.qfrc_passive = d.qfrc_passive.numpy()[0]
  result.qfrc_spring = d.qfrc_spring.numpy()[0]
  result.qfrc_damper = d.qfrc_damper.numpy()[0]
  result.qfrc_actuator = d.qfrc_actuator.numpy()[0]
  result.qfrc_smooth = d.qfrc_smooth.numpy()[0]
  result.qfrc_constraint = d.qfrc_constraint.numpy()[0]
  result.qacc_smooth = d.qacc_smooth.numpy()[0]
  result.act = d.act.numpy()[0]
  result.act_dot = d.act_dot.numpy()[0]

  result.contact.dist[:] = d.contact.dist.numpy()[:ncon]
  result.contact.pos[:] = d.contact.pos.numpy()[:ncon]
  result.contact.frame[:] = d.contact.frame.numpy()[:ncon].reshape((-1, 9))
  result.contact.includemargin[:] = d.contact.includemargin.numpy()[:ncon]
  result.contact.friction[:] = d.contact.friction.numpy()[:ncon]
  result.contact.solref[:] = d.contact.solref.numpy()[:ncon]
  result.contact.solreffriction[:] = d.contact.solreffriction.numpy()[:ncon]
  result.contact.solimp[:] = d.contact.solimp.numpy()[:ncon]
  result.contact.dim[:] = d.contact.dim.numpy()[:ncon]
  result.contact.efc_address[:] = d.contact.efc_address.numpy()[:ncon]

  if support.is_sparse(mjm):
    result.qM[:] = d.qM.numpy()[0, 0]
    result.qLD[:] = d.qLD.numpy()[0, 0]
    # TODO(team): set efc_J after fix to _realloc_con_efc lands
    # efc_J = d.efc_J.numpy()[0, :nefc]
    # mujoco.mju_dense2sparse(
    #   result.efc_J, efc_J, result.efc_J_rownnz, result.efc_J_rowadr, result.efc_J_colind
    # )
  else:
    qM = d.qM.numpy()
    qLD = d.qLD.numpy()
    adr = 0
    for i in range(mjm.nv):
      j = i
      while j >= 0:
        result.qM[adr] = qM[0, i, j]
        result.qLD[adr] = qLD[0, i, j]
        j = mjm.dof_parentid[j]
        adr += 1
    # TODO(team): set efc_J after fix to _realloc_con_efc lands
    # if nefc > 0:
    #   result.efc_J[:nefc * mjm.nv] = d.efc_J.numpy()[:nefc].flatten()
  result.efc_D[:] = d.efc.D.numpy()[:nefc]
  result.efc_pos[:] = d.efc.pos.numpy()[:nefc]
  result.efc_aref[:] = d.efc.aref.numpy()[:nefc]
  result.efc_force[:] = d.efc.force.numpy()[:nefc]
  result.efc_margin[:] = d.efc.margin.numpy()[:nefc]

  # TODO: other efc_ fields, anything else missing<|MERGE_RESOLUTION|>--- conflicted
+++ resolved
@@ -22,10 +22,9 @@
 
 
 def put_model(mjm: mujoco.MjModel) -> types.Model:
-<<<<<<< HEAD
   if mjm.neq > 0:
     raise NotImplementedError("Equality constraints are unsupported.")
-=======
+
   if mjm.nsensor > 0:
     raise NotImplementedError("Sensors are unsupported.")
 
@@ -41,7 +40,6 @@
 
   if mjm.opt.solver not in set(types.SolverType):
     raise NotImplementedError(f"Solver: {mjm.opt.solver} is unsupported.")
->>>>>>> b3ed1e14
 
   m = types.Model()
 
