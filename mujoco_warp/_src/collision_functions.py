--- conflicted
+++ resolved
@@ -371,17 +371,15 @@
   """Calculates contacts between pairs of boxes."""
   tid, axis_idx = wp.tid()
 
-  key = wp.static(group_key(GeomType.BOX.value, GeomType.BOX.value))
-
   for bp_idx in range(tid, min(d.ncollision[0], d.nconmax), num_kernels):
-
-    if d.collision_type[tid] != key:
+    geoms = d.collision_pair[bp_idx]
+
+    ga, gb = geoms[0], geoms[1]
+
+    if m.geom_type[ga] != int(GeomType.BOX.value) or m.geom_type[gb] != int(GeomType.BOX.value):
       continue
-    geoms = d.collision_pair[bp_idx]
+
     worldid = d.collision_worldid[bp_idx]
-
-    ga, gb = geoms[0], geoms[1]
-
     # transformations
     a_pos, b_pos = d.geom_xpos[worldid, ga], d.geom_xpos[worldid, gb]
     a_mat, b_mat = d.geom_xmat[worldid, ga], d.geom_xmat[worldid, gb]
@@ -815,19 +813,5 @@
 def narrowphase(m: Model, d: Data):
   # we need to figure out how to keep the overhead of this small - not launching anything
   # for pair types without collisions, as well as updating the launch dimensions.
-<<<<<<< HEAD
-
-  # TODO(team): investigate a single kernel launch for all collision functions
-  # TODO only generate collision kernels we actually need
-  if len(_collision_kernels) == 0:
-    for type1, type2 in _collision_functions.keys():
-      _collision_kernels[(type1, type2)] = create_collision_function_kernel(
-        type1, type2
-      )
-
-  for collision_kernel in _collision_kernels.values():
-    wp.launch(collision_kernel, dim=d.nconmax, inputs=[m, d])
-  box_box(m, d)
-=======
   wp.launch(_narrowphase, dim=d.nconmax, inputs=[m, d])
->>>>>>> 13572d93
+  box_box(m, d)