--- conflicted
+++ resolved
@@ -296,20 +296,8 @@
       continue
 
     # Check if the boxes overlap
-<<<<<<< HEAD
     if overlap(worldId, i, j, d.spheres_sorted):
-      pairid = wp.atomic_add(d.ncollision, 0, 1)
-
-      if pairid >= d.nconmax:
-        return
-
-      pair = _geom_pair(m, idx1, idx2)
-      d.collision_pair[pairid] = pair
-      d.collision_worldid[pairid] = worldId
-=======
-    if overlap(worldId, i, j, d.boxes_sorted):
       _add_geom_pair(m, d, idx1, idx2, worldId)
->>>>>>> 3a227503
 
     threadId += num_threads
 
