# Copyright 2025 The Newton Developers
#
# Licensed under the Apache License, Version 2.0 (the "License");
# you may not use this file except in compliance with the License.
# You may obtain a copy of the License at
#
#     http://www.apache.org/licenses/LICENSE-2.0
#
# Unless required by applicable law or agreed to in writing, software
# distributed under the License is distributed on an "AS IS" BASIS,
# WITHOUT WARRANTIES OR CONDITIONS OF ANY KIND, either express or implied.
# See the License for the specific language governing permissions and
# limitations under the License.
# ==============================================================================

"""Tests for broadphase functions."""

import mujoco
import numpy as np
import warp as wp
from absl.testing import absltest

import mujoco_warp as mjwarp

from . import collision_driver
<<<<<<< HEAD


def _load_from_string(xml: str, keyframe: int = -1):
  mjm = mujoco.MjModel.from_xml_string(xml)
  mjd = mujoco.MjData(mjm)
  if keyframe > -1:
    mujoco.mj_resetDataKeyframe(mjm, mjd, keyframe)
  mujoco.mj_forward(mjm, mjd)

  m = mjwarp.put_model(mjm)
  d = mjwarp.put_data(mjm, mjd)

  return mjm, mjd, m, d


class BroadphaseTest(absltest.TestCase):
  def test_sap_broadphase(self):
    """Tests sap_broadphase."""

    _SAP_MODEL = """
      <mujoco>
        <worldbody>
          <geom size="40 40 40" type="plane"/>   <!- (0) intersects with nothing -->
          <body pos="0 0 0.7">
            <freejoint/>
            <geom size="0.5 0.5 0.5" type="box"/> <!- (1) intersects with 2, 6, 7 -->
          </body>
          <body pos="0.1 0 0.7">
            <freejoint/>
            <geom size="0.5 0.5 0.5" type="box"/> <!- (2) intersects with 1, 6, 7 -->
          </body>
          <body pos="1.8 0 0.7">
            <freejoint/>
            <geom size="0.5 0.5 0.5" type="box"/> <!- (3) intersects with 4  -->
          </body>
          <body pos="1.6 0 0.7">
            <freejoint/>
            <geom size="0.5 0.5 0.5" type="box"/> <!- (4) intersects with 3 -->
          </body>
          <body pos="0 0 1.8">
            <freejoint/>
            <geom size="0.5 0.5 0.5" type="box"/> <!- (5) intersects with 7 -->
            <geom size="0.5 0.5 0.5" type="box" pos="0 0 -1"/> <!- (6) intersects with 2, 1, 7 -->
          </body>
          <body pos="0 0.5 1.2">
            <freejoint/>
            <geom size="0.5 0.5 0.5" type="box"/> <!- (7) intersects with 5, 6 -->
          </body>
        </worldbody>
      </mujoco>
    """

    collision_pair = [
      (0, 1),
      (0, 2),
      (0, 3),
      (0, 4),
      (0, 6),
      (1, 2),
      (1, 4),
      (1, 5),
      (1, 6),
      (1, 7),
      (2, 3),
      (2, 4),
      (2, 5),
      (2, 6),
      (2, 7),
      (3, 4),
      (4, 6),
      (5, 7),
      (6, 7),
    ]

    _, _, m, d = _load_from_string(_SAP_MODEL)

    mjwarp.sap_broadphase(m, d)

    ncollision = d.ncollision.numpy()[0]
    np.testing.assert_equal(ncollision, len(collision_pair), "ncollision")

    for i in range(ncollision):
      pair = d.collision_pair.numpy()[i]
      if pair[0] > pair[1]:
        pair_tuple = (int(pair[1]), int(pair[0]))
      else:
        pair_tuple = (int(pair[0]), int(pair[1]))

      np.testing.assert_equal(
        pair_tuple in collision_pair,
        True,
        f"geom pair {pair_tuple} not found in brute force results",
      )
=======
from . import test_util


@wp.func
def xyz(v: wp.vec4) -> wp.vec3:
  return wp.vec3(v.x, v.y, v.z)


def overlap(
  worldId: int, i_a: int, i_b: int, geom_xpos, geom_xmat, geom_rbound, geom_margin
) -> bool:
  r_a = geom_rbound[i_a]
  r_b = geom_rbound[i_b]
  margin_a = geom_margin[i_a]
  margin_b = geom_margin[i_b]
  pos_a = geom_xpos[worldId][i_a]
  pos_b = geom_xpos[worldId][i_b]

  if r_a == 0.0 and r_b == 0.0:
    # both are planes
    return False
  elif r_a == 0.0 or r_b == 0.0:
    if r_b == 0.0:  # swap if required such that a is always a plane
      tmp_pos = pos_a
      tmp_r = r_a
      tmp_margin = margin_a
      pos_a = pos_b
      r_a = r_b
      margin_a = margin_b
      pos_b = tmp_pos
      r_b = tmp_r
      margin_b = tmp_margin
      plane_normal = wp.vec3(
        geom_xmat[worldId][i_a, 0, 2],
        geom_xmat[worldId][i_a, 1, 2],
        geom_xmat[worldId][i_a, 2, 2],
      )
    else:
      plane_normal = wp.vec3(
        geom_xmat[worldId][i_b, 0, 2],
        geom_xmat[worldId][i_b, 1, 2],
        geom_xmat[worldId][i_b, 2, 2],
      )

    # Check plane-sphere intersection
    delta = pos_b - pos_a
    dist = wp.dot(delta, plane_normal)
    return dist <= (r_b + margin_a + margin_b)
  else:
    # both are spheres
    delta = pos_a - pos_b
    dist_sq = wp.dot(delta, delta)
    radius_sum = r_a + r_b + margin_a + margin_b
    return dist_sq <= radius_sum * radius_sum


def find_overlaps_brute_force(
  worldId: int, num_boxes_per_world: int, xpos, xmat, radius, margin, geom_bodyid
):
  """
  Finds overlapping bounding boxes using the brute-force O(n^2) algorithm.
  Returns:
      List of tuples [(idx1, idx2)] where idx1 and idx2 are indices of overlapping boxes.
  """
  overlaps = []

  for i in range(num_boxes_per_world):
    for j in range(i + 1, num_boxes_per_world):
      if geom_bodyid[i] == geom_bodyid[j]:
        continue

      if overlap(worldId, i, j, xpos, xmat, radius, margin):
        overlaps.append((i, j))  # Store indices of overlapping boxes

  return overlaps


def find_overlaps_brute_force_batched(
  num_worlds: int, num_boxes_per_world: int, xpos, xmat, radius, margin, geom_bodyid
):
  """
  Finds overlapping bounding boxes using the brute-force O(n^2) algorithm.
  Returns:
      List of tuples [(idx1, idx2)] where idx1 and idx2 are indices of overlapping boxes.
  """

  overlaps = []

  for worldId in range(num_worlds):
    overlaps.append(
      find_overlaps_brute_force(
        worldId, num_boxes_per_world, xpos, xmat, radius, margin, geom_bodyid
      )
    )

  return overlaps


class BroadPhaseTest(parameterized.TestCase):
  def test_broadphase_sweep_and_prune(self):
    """Tests broadphase_sweep_and_prune."""

    _MODEL = """
     <mujoco>
      <worldbody>
        <geom size="40 40 40" type="plane"/>   <!- (0) intersects with nothing -->
        <body pos="0 0 0.7">
          <freejoint/>
          <geom size="0.5 0.5 0.5" type="box"/> <!- (1) intersects with 2, 6, 7 -->
        </body>
        <body pos="0.1 0 0.7">
          <freejoint/>
          <geom size="0.5 0.5 0.5" type="box"/> <!- (2) intersects with 1, 6, 7 -->
        </body>

        <body pos="1.8 0 0.7">
          <freejoint/>
          <geom size="0.5 0.5 0.5" type="box"/> <!- (3) intersects with 4  -->
        </body>
        <body pos="1.6 0 0.7">
          <freejoint/>
          <geom size="0.5 0.5 0.5" type="box"/> <!- (4) intersects with 3 -->
        </body>

        <body pos="0 0 1.8">
          <freejoint/>
          <geom size="0.5 0.5 0.5" type="box"/> <!- (5) intersects with 7 -->
          <geom size="0.5 0.5 0.5" type="box" pos="0 0 -1"/> <!- (6) intersects with 2, 1, 7 -->
        </body>
        <body pos="0 0.5 1.2">
          <freejoint/>
          <geom size="0.5 0.5 0.5" type="box"/> <!- (7) intersects with 5, 6 -->
        </body>
        
      </worldbody>
    </mujoco>
    """

    m = mujoco.MjModel.from_xml_string(_MODEL)
    d = mujoco.MjData(m)
    mujoco.mj_forward(m, d)

    mx = mjwarp.put_model(m)
    dx = mjwarp.put_data(m, d)

    mjwarp.broadphase_sweep_and_prune(mx, dx)

    m = mx
    d = dx
    pos = d.geom_xpos.numpy()
    mat = d.geom_xmat.numpy()

    pos = pos.reshape((d.nworld, m.ngeom, 3))
    mat = mat.reshape((d.nworld, m.ngeom, 3, 3))

    brute_force_overlaps = find_overlaps_brute_force_batched(
      d.nworld,
      m.ngeom,
      pos,
      mat,
      m.geom_rbound.numpy(),
      m.geom_margin.numpy(),
      m.geom_bodyid.numpy(),
    )

    ncollision = dx.ncollision.numpy()[0]
    np.testing.assert_equal(ncollision, len(brute_force_overlaps[0]), "ncollision")

    mjwarp.broadphase_sweep_and_prune(m, d)

    # Get numpy arrays from result and ncollision
    result_np = d.collision_pair.numpy()
    worldid_np = d.collision_worldid.numpy()

    # Iterate over each world
    for world_idx in range(d.nworld):
      # Get number of collisions for this world
      num_collisions = np.sum(worldid_np[:ncollision] == world_idx)
      print(f"num_collisions: {num_collisions}")
      list = brute_force_overlaps[world_idx]
      np.testing.assert_equal(len(list), num_collisions, "num_collisions")

      # Print each collision pair
      for i in range(ncollision):
        if worldid_np[i] != world_idx:
          continue
        pair = result_np[i]
>>>>>>> 303e0e04

    # TODO(team): test DisableBit.FILTERPARENT

    # TODO(team): test DisableBit.FILTERPARENT

  def test_nxn_broadphase(self):
    """Tests nxn_broadphase."""

    _NXN_MODEL = """
      <mujoco>
        <worldbody>
          <body>
            <freejoint/>
            <geom type="sphere" size="0.1"/>
          </body>
          <body>
            <freejoint/>
            <geom type="sphere" size="0.1"/>
          </body>
          <body>
            <freejoint/>
            <geom type="capsule" size="0.1 0.1"/>
          </body>
          <body>
            <freejoint/>
            <geom type="sphere" size="0.1"/>
          </body>
          <body>
            <freejoint/>
            <!-- self collision -->
            <geom type="sphere" size="0.1"/>
            <geom type="sphere" size="0.1"/>
            <!-- parent-child self collision -->
            <body>
              <geom type="sphere" size="0.1"/>
              <joint type="hinge"/>
            </body>
          </body>
        </worldbody>
        <keyframe>
          <key qpos='0 0 0 1 0 0 0
                    1 0 0 1 0 0 0
                    2 0 0 1 0 0 0
                    3 0 0 1 0 0 0
                    4 0 0 1 0 0 0
                    0'/>
          <key qpos='0 0 0 1 0 0 0
                    .05 0 0 1 0 0 0
                    2 0 0 1 0 0 0
                    3 0 0 1 0 0 0
                    4 0 0 1 0 0 0 
                    0'/>
          <key qpos='0 0 0 1 0 0 0
                    .01 0 0 1 0 0 0
                    .02 0 0 1 0 0 0
                    3 0 0 1 0 0 0
                    4 0 0 1 0 0 0 
                    0'/>
          <key qpos='0 0 0 1 0 0 0
                    1 0 0 1 0 0 0
                    2 0 0 1 0 0 0
                    2 0 0 1 0 0 0
                    4 0 0 1 0 0 0 
                    0'/>
        </keyframe>
      </mujoco>
    """
    # one world and zero collisions
    mjm, _, m, d0 = _load_from_string(_NXN_MODEL, keyframe=0)
    collision_driver.nxn_broadphase(m, d0)
    np.testing.assert_allclose(d0.ncollision.numpy()[0], 0)

    # one world and one collision
    _, mjd1, _, d1 = _load_from_string(_NXN_MODEL, keyframe=1)
    collision_driver.nxn_broadphase(m, d1)

    np.testing.assert_allclose(d1.ncollision.numpy()[0], 1)
    np.testing.assert_allclose(d1.collision_pair.numpy()[0][0], 0)
    np.testing.assert_allclose(d1.collision_pair.numpy()[0][1], 1)

    # one world and three collisions
    _, mjd2, _, d2 = _load_from_string(_NXN_MODEL, keyframe=2)
    collision_driver.nxn_broadphase(m, d2)
    np.testing.assert_allclose(d2.ncollision.numpy()[0], 3)
    np.testing.assert_allclose(d2.collision_pair.numpy()[0][0], 0)
    np.testing.assert_allclose(d2.collision_pair.numpy()[0][1], 1)
    np.testing.assert_allclose(d2.collision_pair.numpy()[1][0], 0)
    np.testing.assert_allclose(d2.collision_pair.numpy()[1][1], 2)
    np.testing.assert_allclose(d2.collision_pair.numpy()[2][0], 1)
    np.testing.assert_allclose(d2.collision_pair.numpy()[2][1], 2)

    # two worlds and four collisions
    d3 = mjwarp.make_data(mjm, nworld=2)
    d3.geom_xpos = wp.array(
      np.vstack(
        [np.expand_dims(mjd1.geom_xpos, axis=0), np.expand_dims(mjd2.geom_xpos, axis=0)]
      ),
      dtype=wp.vec3,
    )

    collision_driver.nxn_broadphase(m, d3)
    np.testing.assert_allclose(d3.ncollision.numpy()[0], 4)
    np.testing.assert_allclose(d3.collision_pair.numpy()[0][0], 0)
    np.testing.assert_allclose(d3.collision_pair.numpy()[0][1], 1)
    np.testing.assert_allclose(d3.collision_pair.numpy()[1][0], 0)
    np.testing.assert_allclose(d3.collision_pair.numpy()[1][1], 1)
    np.testing.assert_allclose(d3.collision_pair.numpy()[2][0], 0)
    np.testing.assert_allclose(d3.collision_pair.numpy()[2][1], 2)
    np.testing.assert_allclose(d3.collision_pair.numpy()[3][0], 1)
    np.testing.assert_allclose(d3.collision_pair.numpy()[3][1], 2)

    # one world and zero collisions: contype and conaffinity incompatibility
    _, _, m4, d4 = _load_from_string(_NXN_MODEL, keyframe=1)
    m4.geom_contype = wp.array(np.array([0, 0, 0]), dtype=wp.int32)
    m4.geom_conaffinity = wp.array(np.array([1, 1, 1]), dtype=wp.int32)
    collision_driver.nxn_broadphase(m4, d4)
    np.testing.assert_allclose(d4.ncollision.numpy()[0], 0)

    # one world and one collision: geomtype ordering
    _, _, _, d5 = _load_from_string(_NXN_MODEL, keyframe=3)
    collision_driver.nxn_broadphase(m, d5)
    np.testing.assert_allclose(d5.ncollision.numpy()[0], 1)
    np.testing.assert_allclose(d5.collision_pair.numpy()[0][0], 3)
    np.testing.assert_allclose(d5.collision_pair.numpy()[0][1], 2)

    # TODO(team): test margin
    # TODO(team): test DisableBit.FILTERPARENT


if __name__ == "__main__":
  wp.init()
  absltest.main()<|MERGE_RESOLUTION|>--- conflicted
+++ resolved
@@ -23,7 +23,6 @@
 import mujoco_warp as mjwarp
 
 from . import collision_driver
-<<<<<<< HEAD
 
 
 def _load_from_string(xml: str, keyframe: int = -1):
@@ -117,195 +116,6 @@
         True,
         f"geom pair {pair_tuple} not found in brute force results",
       )
-=======
-from . import test_util
-
-
-@wp.func
-def xyz(v: wp.vec4) -> wp.vec3:
-  return wp.vec3(v.x, v.y, v.z)
-
-
-def overlap(
-  worldId: int, i_a: int, i_b: int, geom_xpos, geom_xmat, geom_rbound, geom_margin
-) -> bool:
-  r_a = geom_rbound[i_a]
-  r_b = geom_rbound[i_b]
-  margin_a = geom_margin[i_a]
-  margin_b = geom_margin[i_b]
-  pos_a = geom_xpos[worldId][i_a]
-  pos_b = geom_xpos[worldId][i_b]
-
-  if r_a == 0.0 and r_b == 0.0:
-    # both are planes
-    return False
-  elif r_a == 0.0 or r_b == 0.0:
-    if r_b == 0.0:  # swap if required such that a is always a plane
-      tmp_pos = pos_a
-      tmp_r = r_a
-      tmp_margin = margin_a
-      pos_a = pos_b
-      r_a = r_b
-      margin_a = margin_b
-      pos_b = tmp_pos
-      r_b = tmp_r
-      margin_b = tmp_margin
-      plane_normal = wp.vec3(
-        geom_xmat[worldId][i_a, 0, 2],
-        geom_xmat[worldId][i_a, 1, 2],
-        geom_xmat[worldId][i_a, 2, 2],
-      )
-    else:
-      plane_normal = wp.vec3(
-        geom_xmat[worldId][i_b, 0, 2],
-        geom_xmat[worldId][i_b, 1, 2],
-        geom_xmat[worldId][i_b, 2, 2],
-      )
-
-    # Check plane-sphere intersection
-    delta = pos_b - pos_a
-    dist = wp.dot(delta, plane_normal)
-    return dist <= (r_b + margin_a + margin_b)
-  else:
-    # both are spheres
-    delta = pos_a - pos_b
-    dist_sq = wp.dot(delta, delta)
-    radius_sum = r_a + r_b + margin_a + margin_b
-    return dist_sq <= radius_sum * radius_sum
-
-
-def find_overlaps_brute_force(
-  worldId: int, num_boxes_per_world: int, xpos, xmat, radius, margin, geom_bodyid
-):
-  """
-  Finds overlapping bounding boxes using the brute-force O(n^2) algorithm.
-  Returns:
-      List of tuples [(idx1, idx2)] where idx1 and idx2 are indices of overlapping boxes.
-  """
-  overlaps = []
-
-  for i in range(num_boxes_per_world):
-    for j in range(i + 1, num_boxes_per_world):
-      if geom_bodyid[i] == geom_bodyid[j]:
-        continue
-
-      if overlap(worldId, i, j, xpos, xmat, radius, margin):
-        overlaps.append((i, j))  # Store indices of overlapping boxes
-
-  return overlaps
-
-
-def find_overlaps_brute_force_batched(
-  num_worlds: int, num_boxes_per_world: int, xpos, xmat, radius, margin, geom_bodyid
-):
-  """
-  Finds overlapping bounding boxes using the brute-force O(n^2) algorithm.
-  Returns:
-      List of tuples [(idx1, idx2)] where idx1 and idx2 are indices of overlapping boxes.
-  """
-
-  overlaps = []
-
-  for worldId in range(num_worlds):
-    overlaps.append(
-      find_overlaps_brute_force(
-        worldId, num_boxes_per_world, xpos, xmat, radius, margin, geom_bodyid
-      )
-    )
-
-  return overlaps
-
-
-class BroadPhaseTest(parameterized.TestCase):
-  def test_broadphase_sweep_and_prune(self):
-    """Tests broadphase_sweep_and_prune."""
-
-    _MODEL = """
-     <mujoco>
-      <worldbody>
-        <geom size="40 40 40" type="plane"/>   <!- (0) intersects with nothing -->
-        <body pos="0 0 0.7">
-          <freejoint/>
-          <geom size="0.5 0.5 0.5" type="box"/> <!- (1) intersects with 2, 6, 7 -->
-        </body>
-        <body pos="0.1 0 0.7">
-          <freejoint/>
-          <geom size="0.5 0.5 0.5" type="box"/> <!- (2) intersects with 1, 6, 7 -->
-        </body>
-
-        <body pos="1.8 0 0.7">
-          <freejoint/>
-          <geom size="0.5 0.5 0.5" type="box"/> <!- (3) intersects with 4  -->
-        </body>
-        <body pos="1.6 0 0.7">
-          <freejoint/>
-          <geom size="0.5 0.5 0.5" type="box"/> <!- (4) intersects with 3 -->
-        </body>
-
-        <body pos="0 0 1.8">
-          <freejoint/>
-          <geom size="0.5 0.5 0.5" type="box"/> <!- (5) intersects with 7 -->
-          <geom size="0.5 0.5 0.5" type="box" pos="0 0 -1"/> <!- (6) intersects with 2, 1, 7 -->
-        </body>
-        <body pos="0 0.5 1.2">
-          <freejoint/>
-          <geom size="0.5 0.5 0.5" type="box"/> <!- (7) intersects with 5, 6 -->
-        </body>
-        
-      </worldbody>
-    </mujoco>
-    """
-
-    m = mujoco.MjModel.from_xml_string(_MODEL)
-    d = mujoco.MjData(m)
-    mujoco.mj_forward(m, d)
-
-    mx = mjwarp.put_model(m)
-    dx = mjwarp.put_data(m, d)
-
-    mjwarp.broadphase_sweep_and_prune(mx, dx)
-
-    m = mx
-    d = dx
-    pos = d.geom_xpos.numpy()
-    mat = d.geom_xmat.numpy()
-
-    pos = pos.reshape((d.nworld, m.ngeom, 3))
-    mat = mat.reshape((d.nworld, m.ngeom, 3, 3))
-
-    brute_force_overlaps = find_overlaps_brute_force_batched(
-      d.nworld,
-      m.ngeom,
-      pos,
-      mat,
-      m.geom_rbound.numpy(),
-      m.geom_margin.numpy(),
-      m.geom_bodyid.numpy(),
-    )
-
-    ncollision = dx.ncollision.numpy()[0]
-    np.testing.assert_equal(ncollision, len(brute_force_overlaps[0]), "ncollision")
-
-    mjwarp.broadphase_sweep_and_prune(m, d)
-
-    # Get numpy arrays from result and ncollision
-    result_np = d.collision_pair.numpy()
-    worldid_np = d.collision_worldid.numpy()
-
-    # Iterate over each world
-    for world_idx in range(d.nworld):
-      # Get number of collisions for this world
-      num_collisions = np.sum(worldid_np[:ncollision] == world_idx)
-      print(f"num_collisions: {num_collisions}")
-      list = brute_force_overlaps[world_idx]
-      np.testing.assert_equal(len(list), num_collisions, "num_collisions")
-
-      # Print each collision pair
-      for i in range(ncollision):
-        if worldid_np[i] != world_idx:
-          continue
-        pair = result_np[i]
->>>>>>> 303e0e04
 
     # TODO(team): test DisableBit.FILTERPARENT
 
